// Copyright 2021-2024 FRC 6328
// http://github.com/Mechanical-Advantage
//
// This program is free software; you can redistribute it and/or
// modify it under the terms of the GNU General Public License
// version 3 as published by the Free Software Foundation or
// available in the root directory of this project.
//
// This program is distributed in the hope that it will be useful,
// but WITHOUT ANY WARRANTY; without even the implied warranty of
// MERCHANTABILITY or FITNESS FOR A PARTICULAR PURPOSE. See the
// GNU General Public License for more details.

package frc.robot;

import static frc.robot.constantsGlobal.FieldConstants.*;
import static frc.robot.util.AllianceFlipUtil.*;

import edu.wpi.first.math.geometry.Pose2d;
import edu.wpi.first.math.geometry.Rotation2d;
import edu.wpi.first.math.geometry.Transform2d;
import edu.wpi.first.net.PortForwarder;
import edu.wpi.first.wpilibj.Alert;
import edu.wpi.first.wpilibj.Alert.AlertType;
import edu.wpi.first.wpilibj.DriverStation;
import edu.wpi.first.wpilibj.GenericHID.RumbleType;
import edu.wpi.first.wpilibj.RobotController;
import edu.wpi.first.wpilibj.Timer;
import edu.wpi.first.wpilibj2.command.Command;
import edu.wpi.first.wpilibj2.command.CommandScheduler;
import edu.wpi.first.wpilibj2.command.Commands;
import edu.wpi.first.wpilibj2.command.button.CommandXboxController;
import edu.wpi.first.wpilibj2.command.button.Trigger;
import frc.robot.constantsGlobal.BuildConstants;
import frc.robot.constantsGlobal.Constants;
import frc.robot.constantsGlobal.FieldConstants.Branch;
import frc.robot.subsystems.drive.Drive;
import frc.robot.subsystems.drive.DriveConstants.DriveCommandsConfig;
import frc.robot.subsystems.drive.GyroIO;
import frc.robot.subsystems.drive.GyroIOPigeon2;
import frc.robot.subsystems.drive.ModuleIO;
import frc.robot.subsystems.drive.ModuleIOMixed;
import frc.robot.subsystems.drive.ModuleIOSim;
<<<<<<< HEAD
import frc.robot.subsystems.ground.Ground;
import frc.robot.subsystems.ground.GroundIO;
import frc.robot.subsystems.ground.GroundIOSim;
import frc.robot.subsystems.ground.GroundIOSparkMax;
import frc.robot.util.AllianceFlipUtil;
=======
>>>>>>> 856c0113
import frc.robot.util.LoggedTunableNumber;
import frc.robot.util.PoseManager;
import frc.robot.util.VirtualSubsystem;
import java.util.Map;
import org.littletonrobotics.junction.LogFileUtil;
import org.littletonrobotics.junction.LoggedRobot;
import org.littletonrobotics.junction.Logger;
import org.littletonrobotics.junction.networktables.NT4Publisher;
import org.littletonrobotics.junction.wpilog.WPILOGReader;
import org.littletonrobotics.junction.wpilog.WPILOGWriter;
import org.littletonrobotics.urcl.URCL;

/**
 * The VM is configured to automatically run this class, and to call the functions corresponding to
 * each mode, as described in the TimedRobot documentation. If you change the name of this class or
 * the package after creating this project, you must also update the build.gradle file in the
 * project.
 */
public class Robot extends LoggedRobot {
  // Autos
  private Command autoCommand;
  private double autoStart;
  private boolean autoMessagePrinted;

  // Alerts
  private static final double canErrorTimeThreshold = 0.5; // Seconds to disable alert
  private static final double lowBatteryVoltage = 11.8;
  private static final double lowBatteryDisabledTime = 1.5;

  private final Timer disabledTimer = new Timer();
  private final Timer canInitialErrorTimer = new Timer();
  private final Timer canErrorTimer = new Timer();

  private final Alert canErrorAlert =
      new Alert("CAN errors detected, robot may not be controllable.", AlertType.kError);
  private final Alert lowBatteryAlert =
      new Alert(
          "Battery voltage is very low, consider turning off the robot or replacing the battery.",
          AlertType.kWarning);

  // Subsystems
  private final Drive drive;
  private final Ground ground;

  // Non-subsystems
  private final PoseManager poseManager = new PoseManager();
  private final Autos autos;

  // Controllers + driving
  private final CommandXboxController driver = new CommandXboxController(0);
  private final CommandXboxController operator = new CommandXboxController(1);
  private final Alert driverDisconnected =
      new Alert("Driver controller disconnected (port 0).", AlertType.kWarning);
  private final Alert operatorDisconnected =
      new Alert("Operator controller disconnected (port 1).", AlertType.kWarning);

  public boolean slowMode = false;
  private final LoggedTunableNumber slowDriveMultiplier =
      new LoggedTunableNumber("Slow Drive Multiplier", 0.6);
  private final LoggedTunableNumber slowTurnMultiplier =
      new LoggedTunableNumber("Slow Turn Multiplier", 0.5);

  private final DriveCommandsConfig driveCommandsConfig =
      new DriveCommandsConfig(driver, () -> slowMode, slowDriveMultiplier, slowTurnMultiplier);

  /**
   * This function is run when the robot is first started up and should be used for any
   * initialization code.
   */
  @SuppressWarnings("resource")
  public Robot() {
    super();

    // Record metadata
    Logger.recordMetadata("ProjectName", BuildConstants.MAVEN_NAME);
    Logger.recordMetadata("TuningMode", Boolean.toString(Constants.tuningMode));
    Logger.recordMetadata("BuildDate", BuildConstants.BUILD_DATE);
    Logger.recordMetadata("GitSHA", BuildConstants.GIT_SHA);
    Logger.recordMetadata("GitDate", BuildConstants.GIT_DATE);
    Logger.recordMetadata("GitBranch", BuildConstants.GIT_BRANCH);
    switch (BuildConstants.DIRTY) {
      case 0:
        Logger.recordMetadata("GitDirty", "All changes committed");
        break;
      case 1:
        Logger.recordMetadata("GitDirty", "Uncomitted changes");
        break;
      default:
        Logger.recordMetadata("GitDirty", "Unknown");
        break;
    }

    // Set up data receivers & replay source
    switch (Constants.currentMode) {
      case REAL:
        // Running on a real robot, log to a USB stick ("/U/logs")
        Logger.addDataReceiver(new WPILOGWriter());
        Logger.addDataReceiver(new NT4Publisher());
        Logger.registerURCL(URCL.startExternal()); // Enables REV CAN logging !!! not replayable !!!
        break;

      case SIM:
        // Running a physics simulator, log to NT
        Logger.addDataReceiver(new NT4Publisher());
        // Logger.addDataReceiver(new WPILOGWriter()); // for sim logging
        break;

      case REPLAY:
        // In this case when you "Simulate Robot Code" you will enter replay mode
        // Replaying a log, set up replay source
        setUseTiming(false); // Run as fast as possible
        String logPath = LogFileUtil.findReplayLog();
        Logger.setReplaySource(new WPILOGReader(logPath));
        Logger.addDataReceiver(new WPILOGWriter(LogFileUtil.addPathSuffix(logPath, "_sim")));
        break;
    }

    // See http://bit.ly/3YIzFZ6 for more information on timestamps in AdvantageKit.

    // Start AdvantageKit logger
    Logger.start();

    // Reset alert timers
    canInitialErrorTimer.restart();
    canErrorTimer.restart();
    disabledTimer.restart();

    switch (Constants.currentMode) {
      case REAL:
        // Real robot, instantiate hardware IO implementations
        drive =
            new Drive(
                new GyroIOPigeon2(),
                new ModuleIOMixed(0),
                new ModuleIOMixed(1),
                new ModuleIOMixed(2),
                new ModuleIOMixed(3),
                poseManager,
                driveCommandsConfig);
        ground = new Ground(new GroundIOSparkMax());
        break;

      case SIM:
        // Sim robot, instantiate physics sim IO implementations
        drive =
            new Drive(
                new GyroIO() {},
                new ModuleIOSim(),
                new ModuleIOSim(),
                new ModuleIOSim(),
                new ModuleIOSim(),
                poseManager,
                driveCommandsConfig);
        ground = new Ground(new GroundIOSim());
        break;

      default:
        // Replayed robot, disable IO implementations
        drive =
            new Drive(
                new GyroIO() {},
                new ModuleIO() {},
                new ModuleIO() {},
                new ModuleIO() {},
                new ModuleIO() {},
                poseManager,
                driveCommandsConfig);
        ground = new Ground(new GroundIO() {});
        break;
    }

    autos = new Autos(drive, poseManager);

    // Configure the button bindings
    configureButtonBindings();

    // Alerts for constants
    if (Constants.tuningMode) {
      new Alert("Tuning mode enabled", AlertType.kInfo).set(true);
    }

    DriverStation.silenceJoystickConnectionWarning(true);

    // For tuning visualizations
    // Logger.recordOutput("ZeroedPose2d", new Pose2d());
    // Logger.recordOutput("ZeroedPose3d", new Pose3d());

    // Set up port forwarding for limelights so we can connect to them through the RoboRIO USB port
    for (int port = 5800; port <= 5809; port++) {
      PortForwarder.add(port, "limelight.local", port);
    }
  }

  /** This function is called periodically during all modes. */
  @Override
  public void robotPeriodic() {
    VirtualSubsystem.periodicAll();
    CommandScheduler.getInstance().run();

    // Print auto duration
    if (autoCommand != null) {
      if (!autoCommand.isScheduled() && !autoMessagePrinted) {
        if (DriverStation.isAutonomousEnabled()) {
          System.out.printf(
              "*** Auto finished in %.2f secs ***%n", Timer.getFPGATimestamp() - autoStart);
        } else {
          System.out.printf(
              "*** Auto cancelled in %.2f secs ***%n", Timer.getFPGATimestamp() - autoStart);
        }
        autoMessagePrinted = true;
      }
    }

    // Check controllers
    driverDisconnected.set(isControllerConnected(driver));
    operatorDisconnected.set(isControllerConnected(operator));

    // Check CAN status
    var canStatus = RobotController.getCANStatus();
    if (canStatus.transmitErrorCount > 0 || canStatus.receiveErrorCount > 0) {
      canErrorTimer.restart();
    }
    canErrorAlert.set(
        !canErrorTimer.hasElapsed(canErrorTimeThreshold)
            && canInitialErrorTimer.hasElapsed(canErrorTimeThreshold));

    // Low battery alert
    if (DriverStation.isEnabled()) {
      disabledTimer.reset();
    }
    if (RobotController.getBatteryVoltage() <= lowBatteryVoltage
        && disabledTimer.hasElapsed(lowBatteryDisabledTime)) {
      lowBatteryAlert.set(true);
    }

    // Logs
    Logger.recordOutput("Controls/intakeState", intakeState.toString());
    Logger.recordOutput("Controls/scoreState", scoreState.toString());
    Logger.recordOutput("Controls/dealgifyAfterPlacing", dealgifyAfterPlacing);
    Logger.recordOutput("Controls/allowAutoRotation", allowAutoRotation);
    Logger.recordOutput("Controls/goalPose", goalPose);
  }

  private boolean isControllerConnected(CommandXboxController controller) {
    return controller.isConnected()
        && DriverStation.getJoystickIsXbox(
            controller.getHID().getPort()); // Should be an XBox controller
  }

  private IntakeState intakeState = IntakeState.Source;
  private ScoreState scoreState = ScoreState.Processor;
  private boolean dealgifyAfterPlacing = false;
  private boolean allowAutoRotation = true;
  private Pose2d goalPose = new Pose2d();

  // Consider moving to its own file if/when it gets big
  /** Use this method to define your button->command mappings. */
  private void configureButtonBindings() {
    // Setup rumble
    new Trigger(() -> ground.hasAlgae())
        .onTrue(Commands.run(() -> driver.setRumble(RumbleType.kBothRumble, 0.5)).withTimeout(.5));

    // Default cmds
    drive.setDefaultCommand(drive.joystickDrive());
    ground.setDefaultCommand(ground.raiseAndStopCmd());

    // Driver controls
    driver.leftTrigger().onTrue(Commands.runOnce(drive::stopWithX, drive));
    driver.y().onTrue(drive.headingDrive(() -> Rotation2d.fromDegrees(0)));
    driver.b().onTrue(drive.headingDrive(() -> Rotation2d.fromDegrees(90)));
    driver.a().onTrue(drive.headingDrive(() -> Rotation2d.fromDegrees(180)));
    driver.x().onTrue(drive.headingDrive(() -> Rotation2d.fromDegrees(270)));
    driver
        .start()
        .onTrue(
            Commands.runOnce(
                    () ->
                        poseManager.setPose(
                            new Pose2d(poseManager.getTranslation(), new Rotation2d())),
                    drive)
                .ignoringDisable(true));
    driver
        .back()
        .onTrue(
            Commands.runOnce(() -> allowAutoRotation = !allowAutoRotation).ignoringDisable(true));

    driver
        .leftBumper()
        // .and(() -> !carriage.hasCoral())
        .whileTrue(
            switch (intakeState) {
              case Source -> drive.headingDrive(
                  () -> {
                    final Pose2d leftFaceFlipped = apply(CoralStation.leftCenterFace);
                    final Pose2d rightFaceFlipped = apply(CoralStation.rightCenterFace);
                    Pose2d closerStation;

                    if (poseManager.getDistanceTo(leftFaceFlipped)
                        < poseManager.getDistanceTo(rightFaceFlipped)) {
                      closerStation = leftFaceFlipped;
                    } else {
                      closerStation = rightFaceFlipped;
                    }
                    return closerStation.getRotation();
                  });
              default -> Commands.none();
            });
    driver
        .rightBumper()
        .whileTrue(
            Commands.select(
                    Map.of(
                        ScoreState.LeftBranch, drive.fullAutoDrive(() -> goalPose),
                        ScoreState.RightBranch, drive.fullAutoDrive(() -> goalPose),
                        ScoreState.Dealgify, drive.fullAutoDrive(() -> goalPose),
                        ScoreState.Processor,
                            drive.fullAutoDrive(
                                () ->
                                    apply(processorScore)
                                        .transformBy(new Transform2d(0, 0, new Rotation2d())))),
                    () -> scoreState)
                .beforeStarting(
                    Commands.runOnce(
                        () -> {
                          Face closestFace = Face.One;
                          double distanceToClosestFace = Double.MAX_VALUE;
                          for (Face face : Face.values()) {
                            double distance = poseManager.getDistanceTo(apply(face.pose));
                            if (distance < distanceToClosestFace) {
                              distanceToClosestFace = distance;
                              closestFace = face;
                            }
                          }
                          if (scoreState == ScoreState.LeftBranch) {
                            goalPose = apply(closestFace.leftBranch.pose);
                          } else if (scoreState == ScoreState.RightBranch) {
                            goalPose = apply(closestFace.rightBranch.pose);
                          } else {
                            goalPose = apply(closestFace.pose);
                          }
                        })));

    // Operator controls
<<<<<<< HEAD
    operator.x().whileTrue(ground.intakeCmd());
=======
    operator.leftBumper().onTrue(Commands.runOnce(() -> scoreState = ScoreState.LeftBranch));
    operator.rightBumper().onTrue(Commands.runOnce(() -> scoreState = ScoreState.RightBranch));
    operator.rightTrigger().onTrue(Commands.runOnce(() -> dealgifyAfterPlacing = true));

    operator.povUp().onTrue(Commands.runOnce(() -> intakeState = IntakeState.Source));
    operator.povRight().onTrue(Commands.runOnce(() -> intakeState = IntakeState.Ice_Cream));
    operator.povDown().onTrue(Commands.runOnce(() -> intakeState = IntakeState.Ground));
  }

  private enum ScoreState {
    LeftBranch,
    RightBranch,
    Dealgify,
    Processor
  }

  private enum IntakeState {
    Source,
    Ice_Cream,
    Ground
>>>>>>> 856c0113
  }

  /** This function is called once when the robot is disabled. */
  @Override
  public void disabledInit() {}

  /** This function is called periodically when disabled. */
  @Override
  public void disabledPeriodic() {}

  /** This autonomous runs the autonomous command selected by your {@link Autos} class. */
  @Override
  public void autonomousInit() {
    autoCommand = autos.getAutonomousCommand();

    // schedule the autonomous command (example)
    if (autoCommand != null) {
      autoCommand.schedule();
    }
  }

  /** This function is called periodically during autonomous. */
  @Override
  public void autonomousPeriodic() {}

  /** This function is called once when teleop is enabled. */
  @Override
  public void teleopInit() {
    // This makes sure that the autonomous stops running when
    // teleop starts running. If you want the autonomous to
    // continue until interrupted by another command, remove
    // this line or comment it out.
    if (autoCommand != null) {
      autoCommand.cancel();
    }
  }

  /** This function is called periodically during operator control. */
  @Override
  public void teleopPeriodic() {}

  /** This function is called once when test mode is enabled. */
  @Override
  public void testInit() {
    // Cancels all running commands at the start of test mode.
    CommandScheduler.getInstance().cancelAll();
  }

  /** This function is called periodically during test mode. */
  @Override
  public void testPeriodic() {}

  /** This function is called once when the robot is first started up. */
  @Override
  public void simulationInit() {}

  /** This function is called periodically whilst in simulation. */
  @Override
  public void simulationPeriodic() {}
}<|MERGE_RESOLUTION|>--- conflicted
+++ resolved
@@ -33,7 +33,6 @@
 import edu.wpi.first.wpilibj2.command.button.Trigger;
 import frc.robot.constantsGlobal.BuildConstants;
 import frc.robot.constantsGlobal.Constants;
-import frc.robot.constantsGlobal.FieldConstants.Branch;
 import frc.robot.subsystems.drive.Drive;
 import frc.robot.subsystems.drive.DriveConstants.DriveCommandsConfig;
 import frc.robot.subsystems.drive.GyroIO;
@@ -41,14 +40,10 @@
 import frc.robot.subsystems.drive.ModuleIO;
 import frc.robot.subsystems.drive.ModuleIOMixed;
 import frc.robot.subsystems.drive.ModuleIOSim;
-<<<<<<< HEAD
 import frc.robot.subsystems.ground.Ground;
 import frc.robot.subsystems.ground.GroundIO;
 import frc.robot.subsystems.ground.GroundIOSim;
 import frc.robot.subsystems.ground.GroundIOSparkMax;
-import frc.robot.util.AllianceFlipUtil;
-=======
->>>>>>> 856c0113
 import frc.robot.util.LoggedTunableNumber;
 import frc.robot.util.PoseManager;
 import frc.robot.util.VirtualSubsystem;
@@ -392,9 +387,7 @@
                         })));
 
     // Operator controls
-<<<<<<< HEAD
     operator.x().whileTrue(ground.intakeCmd());
-=======
     operator.leftBumper().onTrue(Commands.runOnce(() -> scoreState = ScoreState.LeftBranch));
     operator.rightBumper().onTrue(Commands.runOnce(() -> scoreState = ScoreState.RightBranch));
     operator.rightTrigger().onTrue(Commands.runOnce(() -> dealgifyAfterPlacing = true));
@@ -415,7 +408,6 @@
     Source,
     Ice_Cream,
     Ground
->>>>>>> 856c0113
   }
 
   /** This function is called once when the robot is disabled. */
