--- conflicted
+++ resolved
@@ -329,17 +329,11 @@
     if (DriverStation.isEnabled()) {
       disabledTimer.reset();
     }
-<<<<<<< HEAD
     if (RobotController.getBatteryVoltage() <= lowBatteryVoltage
         && disabledTimer.hasElapsed(lowBatteryDisabledTime)) {
       lowBatteryAlert.set(true);
       Leds.getInstance().lowBatteryAlert = true;
     }
-=======
-    lowBatteryAlert.set(
-        RobotController.getBatteryVoltage() <= lowBatteryVoltage
-            && disabledTimer.hasElapsed(lowBatteryDisabledTime));
->>>>>>> b5962457
 
     // Check for coralInDanger
     Carriage.coralInDanger = elevator.pastL3Height() && carriage.coralHeld();
