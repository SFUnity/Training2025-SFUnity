--- conflicted
+++ resolved
@@ -324,11 +324,8 @@
 
     driver.rightBumper().whileTrue(RobotCommands.score(elevator, rollers));
     // Operator controls
-<<<<<<< HEAD
+    operator.x().onTrue(elevator.l3());
     operator.a().whileTrue(elevator.goTo(L3));
-=======
-    operator.x().onTrue(elevator.l3());
->>>>>>> ad2c9671
   }
 
   /** This function is called once when the robot is disabled. */
