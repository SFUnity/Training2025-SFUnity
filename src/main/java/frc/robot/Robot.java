// Copyright 2021-2024 FRC 6328
// http://github.com/Mechanical-Advantage
//
// This program is free software; you can redistribute it and/or
// modify it under the terms of the GNU General Public License
// version 3 as published by the Free Software Foundation or
// available in the root directory of this project.
//
// This program is distributed in the hope that it will be useful,
// but WITHOUT ANY WARRANTY; without even the implied warranty of
// MERCHANTABILITY or FITNESS FOR A PARTICULAR PURPOSE. See the
// GNU General Public License for more details.

package frc.robot;

import static frc.robot.RobotCommands.*;
import static frc.robot.constantsGlobal.FieldConstants.*;
import static frc.robot.subsystems.elevator.ElevatorConstants.ElevatorHeight.*;
import static frc.robot.util.AllianceFlipUtil.*;

import edu.wpi.first.math.geometry.Pose2d;
import edu.wpi.first.math.geometry.Rotation2d;
import edu.wpi.first.math.geometry.Transform2d;
import edu.wpi.first.net.PortForwarder;
import edu.wpi.first.wpilibj.Alert;
import edu.wpi.first.wpilibj.Alert.AlertType;
import edu.wpi.first.wpilibj.DriverStation;
import edu.wpi.first.wpilibj.GenericHID.RumbleType;
import edu.wpi.first.wpilibj.RobotController;
import edu.wpi.first.wpilibj.Timer;
import edu.wpi.first.wpilibj2.command.Command;
import edu.wpi.first.wpilibj2.command.CommandScheduler;
import edu.wpi.first.wpilibj2.command.Commands;
import edu.wpi.first.wpilibj2.command.WaitUntilCommand;
import edu.wpi.first.wpilibj2.command.button.CommandXboxController;
import edu.wpi.first.wpilibj2.command.button.Trigger;
import frc.robot.constantsGlobal.BuildConstants;
import frc.robot.constantsGlobal.Constants;
import frc.robot.subsystems.drive.Drive;
import frc.robot.subsystems.drive.DriveConstants.DriveCommandsConfig;
import frc.robot.subsystems.drive.GyroIO;
import frc.robot.subsystems.drive.GyroIOPigeon2;
import frc.robot.subsystems.drive.ModuleIO;
import frc.robot.subsystems.drive.ModuleIOMixed;
import frc.robot.subsystems.drive.ModuleIOSim;
<<<<<<< HEAD
import frc.robot.subsystems.elevator.Elevator;
import frc.robot.subsystems.elevator.ElevatorConstants;
import frc.robot.subsystems.elevator.ElevatorIO;
import frc.robot.subsystems.elevator.ElevatorIOSim;
import frc.robot.subsystems.elevator.ElevatorIOSparkMax;
import frc.robot.subsystems.rollers.Rollers;
import frc.robot.subsystems.rollers.RollersIO;
import frc.robot.subsystems.rollers.RollersIOSim;
import frc.robot.subsystems.rollers.RollersIOSparkMax;
=======
import frc.robot.subsystems.ground.Ground;
import frc.robot.subsystems.ground.GroundIO;
import frc.robot.subsystems.ground.GroundIOSim;
import frc.robot.subsystems.ground.GroundIOSparkMax;
>>>>>>> 5773a248
import frc.robot.util.LoggedTunableNumber;
import frc.robot.util.PoseManager;
import frc.robot.util.VirtualSubsystem;
import java.util.function.Supplier;
import org.littletonrobotics.junction.LogFileUtil;
import org.littletonrobotics.junction.LoggedRobot;
import org.littletonrobotics.junction.Logger;
import org.littletonrobotics.junction.networktables.NT4Publisher;
import org.littletonrobotics.junction.wpilog.WPILOGReader;
import org.littletonrobotics.junction.wpilog.WPILOGWriter;
import org.littletonrobotics.urcl.URCL;

/**
 * The VM is configured to automatically run this class, and to call the functions corresponding to
 * each mode, as described in the TimedRobot documentation. If you change the name of this class or
 * the package after creating this project, you must also update the build.gradle file in the
 * project.
 */
public class Robot extends LoggedRobot {
  // Autos
  private Command autoCommand;
  private double autoStart;
  private boolean autoMessagePrinted;

  // Alerts
  private static final double canErrorTimeThreshold = 0.5; // Seconds to disable alert
  private static final double lowBatteryVoltage = 11.8;
  private static final double lowBatteryDisabledTime = 1.5;

  private final Timer disabledTimer = new Timer();
  private final Timer canInitialErrorTimer = new Timer();
  private final Timer canErrorTimer = new Timer();

  private final Alert canErrorAlert =
      new Alert("CAN errors detected, robot may not be controllable.", AlertType.kError);
  private final Alert lowBatteryAlert =
      new Alert(
          "Battery voltage is very low, consider turning off the robot or replacing the battery.",
          AlertType.kWarning);

  // Subsystems
  private final Drive drive;
<<<<<<< HEAD
  private final Elevator elevator;
  private final Rollers rollers;
=======
  private final Ground ground;

>>>>>>> 5773a248
  // Non-subsystems
  private final PoseManager poseManager = new PoseManager();
  private final Autos autos;

  // Controllers + driving
  private final CommandXboxController driver = new CommandXboxController(0);
  private final CommandXboxController operator = new CommandXboxController(1);
  private final Alert driverDisconnected =
      new Alert("Driver controller disconnected (port 0).", AlertType.kWarning);
  private final Alert operatorDisconnected =
      new Alert("Operator controller disconnected (port 1).", AlertType.kWarning);

  public boolean slowMode = false;
  private final LoggedTunableNumber slowDriveMultiplier =
      new LoggedTunableNumber("Slow Drive Multiplier", 0.6);
  private final LoggedTunableNumber slowTurnMultiplier =
      new LoggedTunableNumber("Slow Turn Multiplier", 0.5);

  private final DriveCommandsConfig driveCommandsConfig =
      new DriveCommandsConfig(driver, () -> slowMode, slowDriveMultiplier, slowTurnMultiplier);

  /**
   * This function is run when the robot is first started up and should be used for any
   * initialization code.
   */
  @SuppressWarnings("resource")
  public Robot() {
    super();

    // Record metadata
    Logger.recordMetadata("ProjectName", BuildConstants.MAVEN_NAME);
    Logger.recordMetadata("TuningMode", Boolean.toString(Constants.tuningMode));
    Logger.recordMetadata("BuildDate", BuildConstants.BUILD_DATE);
    Logger.recordMetadata("GitSHA", BuildConstants.GIT_SHA);
    Logger.recordMetadata("GitDate", BuildConstants.GIT_DATE);
    Logger.recordMetadata("GitBranch", BuildConstants.GIT_BRANCH);
    switch (BuildConstants.DIRTY) {
      case 0:
        Logger.recordMetadata("GitDirty", "All changes committed");
        break;
      case 1:
        Logger.recordMetadata("GitDirty", "Uncomitted changes");
        break;
      default:
        Logger.recordMetadata("GitDirty", "Unknown");
        break;
    }

    // Set up data receivers & replay source
    switch (Constants.currentMode) {
      case REAL:
        // Running on a real robot, log to a USB stick ("/U/logs")
        Logger.addDataReceiver(new WPILOGWriter());
        Logger.addDataReceiver(new NT4Publisher());
        Logger.registerURCL(URCL.startExternal()); // Enables REV CAN logging !!! not replayable !!!
        break;

      case SIM:
        // Running a physics simulator, log to NT
        Logger.addDataReceiver(new NT4Publisher());
        // Logger.addDataReceiver(new WPILOGWriter()); // for sim logging
        break;

      case REPLAY:
        // In this case when you "Simulate Robot Code" you will enter replay mode
        // Replaying a log, set up replay source
        setUseTiming(false); // Run as fast as possible
        String logPath = LogFileUtil.findReplayLog();
        Logger.setReplaySource(new WPILOGReader(logPath));
        Logger.addDataReceiver(new WPILOGWriter(LogFileUtil.addPathSuffix(logPath, "_sim")));
        break;
    }

    // See http://bit.ly/3YIzFZ6 for more information on timestamps in AdvantageKit.

    // Start AdvantageKit logger
    Logger.start();

    // Reset alert timers
    canInitialErrorTimer.restart();
    canErrorTimer.restart();
    disabledTimer.restart();

    switch (Constants.currentMode) {
      case REAL:
        // Real robot, instantiate hardware IO implementations
        drive =
            new Drive(
                new GyroIOPigeon2(),
                new ModuleIOMixed(0),
                new ModuleIOMixed(1),
                new ModuleIOMixed(2),
                new ModuleIOMixed(3),
                poseManager,
                driveCommandsConfig);
<<<<<<< HEAD
        elevator = new Elevator(new ElevatorIOSparkMax());
        rollers = new Rollers(new RollersIOSparkMax());
=======
        ground = new Ground(new GroundIOSparkMax());
>>>>>>> 5773a248
        break;

      case SIM:
        // Sim robot, instantiate physics sim IO implementations
        drive =
            new Drive(
                new GyroIO() {},
                new ModuleIOSim(),
                new ModuleIOSim(),
                new ModuleIOSim(),
                new ModuleIOSim(),
                poseManager,
                driveCommandsConfig);
<<<<<<< HEAD
        elevator = new Elevator(new ElevatorIOSim());
        rollers = new Rollers(new RollersIOSim());
=======
        ground = new Ground(new GroundIOSim());
>>>>>>> 5773a248
        break;

      default:
        // Replayed robot, disable IO implementations
        drive =
            new Drive(
                new GyroIO() {},
                new ModuleIO() {},
                new ModuleIO() {},
                new ModuleIO() {},
                new ModuleIO() {},
                poseManager,
                driveCommandsConfig);
<<<<<<< HEAD
        elevator = new Elevator(new ElevatorIO() {});
        rollers = new Rollers(new RollersIO() {});
=======
        ground = new Ground(new GroundIO() {});
>>>>>>> 5773a248
        break;
    }

    autos = new Autos(drive, poseManager, elevator, rollers);

    // Configure the button bindings
    configureButtonBindings();

    // Alerts for constants
    if (Constants.tuningMode) {
      new Alert("Tuning mode enabled", AlertType.kInfo).set(true);
    }

    DriverStation.silenceJoystickConnectionWarning(true);

    // For tuning visualizations
    // Logger.recordOutput("ZeroedPose2d", new Pose2d());
    // Logger.recordOutput("ZeroedPose3d", new Pose3d[] {new Pose3d(), new Pose3d()});

    // Set up port forwarding for limelights so we can connect to them through the RoboRIO USB port
    for (int port = 5800; port <= 5809; port++) {
      PortForwarder.add(port, "limelight.local", port);
    }
  }

  /** This function is called periodically during all modes. */
  @Override
  public void robotPeriodic() {
    VirtualSubsystem.periodicAll();
    CommandScheduler.getInstance().run();

    // Print auto duration
    if (autoCommand != null) {
      if (!autoCommand.isScheduled() && !autoMessagePrinted) {
        if (DriverStation.isAutonomousEnabled()) {
          System.out.printf(
              "*** Auto finished in %.2f secs ***%n", Timer.getFPGATimestamp() - autoStart);
        } else {
          System.out.printf(
              "*** Auto cancelled in %.2f secs ***%n", Timer.getFPGATimestamp() - autoStart);
        }
        autoMessagePrinted = true;
      }
    }

    // Check controllers
    driverDisconnected.set(isControllerConnected(driver));
    operatorDisconnected.set(isControllerConnected(operator));

    // Check CAN status
    var canStatus = RobotController.getCANStatus();
    if (canStatus.transmitErrorCount > 0 || canStatus.receiveErrorCount > 0) {
      canErrorTimer.restart();
    }
    canErrorAlert.set(
        !canErrorTimer.hasElapsed(canErrorTimeThreshold)
            && canInitialErrorTimer.hasElapsed(canErrorTimeThreshold));

    // Low battery alert
    if (DriverStation.isEnabled()) {
      disabledTimer.reset();
    }
    if (RobotController.getBatteryVoltage() <= lowBatteryVoltage
        && disabledTimer.hasElapsed(lowBatteryDisabledTime)) {
      lowBatteryAlert.set(true);
    }

    // Logs
    Logger.recordOutput("Controls/intakeState", intakeState.toString());
    Logger.recordOutput("Controls/scoreState", scoreState.toString());
    Logger.recordOutput("Controls/dealgifyAfterPlacing", dealgifyAfterPlacing);
    Logger.recordOutput("Controls/allowAutoRotation", allowAutoRotation);
    Logger.recordOutput("Controls/goalPose", goalPose().get());
  }

  private boolean isControllerConnected(CommandXboxController controller) {
    return controller.isConnected()
        && DriverStation.getJoystickIsXbox(
            controller.getHID().getPort()); // Should be an XBox controller
  }

  private IntakeState intakeState = IntakeState.Source;
  private ScoreState scoreState = ScoreState.ProcessorBack;
  private boolean dealgifyAfterPlacing = false;
  private boolean allowAutoRotation = true;

  // Consider moving to its own file if/when it gets big
  /** Use this method to define your button->command mappings. */
  private void configureButtonBindings() {
    // Setup rumble
    new Trigger(() -> ground.hasAlgae())
        .onTrue(Commands.run(() -> driver.setRumble(RumbleType.kBothRumble, 0.5)).withTimeout(.5));

    // Default cmds
    drive.setDefaultCommand(drive.joystickDrive());
    ground.setDefaultCommand(ground.raiseAndStopCmd());

    // Driver controls
    driver.leftTrigger().onTrue(Commands.runOnce(drive::stopWithX, drive));
    driver.y().onTrue(drive.headingDrive(() -> Rotation2d.fromDegrees(0)));
    driver.b().onTrue(drive.headingDrive(() -> Rotation2d.fromDegrees(90)));
    driver.a().onTrue(drive.headingDrive(() -> Rotation2d.fromDegrees(180)));
    driver.x().onTrue(drive.headingDrive(() -> Rotation2d.fromDegrees(270)));
    driver
        .start()
        .onTrue(
            Commands.runOnce(
                    () ->
                        poseManager.setPose(
                            new Pose2d(poseManager.getTranslation(), new Rotation2d())),
                    drive)
                .ignoringDisable(true));
    driver
        .back()
        .onTrue(
            Commands.runOnce(() -> allowAutoRotation = !allowAutoRotation).ignoringDisable(true));

    driver
        .leftBumper()
        // .and(() -> !carriage.hasCoral())
        .whileTrue(
            switch (intakeState) {
              case Source -> drive.headingDrive(
                  () -> {
                    final Pose2d leftFaceFlipped = apply(CoralStation.leftCenterFace);
                    final Pose2d rightFaceFlipped = apply(CoralStation.rightCenterFace);
                    Pose2d closerStation;

                    if (poseManager.getDistanceTo(leftFaceFlipped)
                        < poseManager.getDistanceTo(rightFaceFlipped)) {
                      closerStation = leftFaceFlipped;
                    } else {
                      closerStation = rightFaceFlipped;
                    }
                    return closerStation.getRotation();
                  });
              default -> Commands.none();
            });
    driver
        .rightBumper()
        .whileTrue(
            drive
                .fullAutoDrive(goalPose())
                .alongWith(
                    new WaitUntilCommand(
                            () ->
                                poseManager.getDistanceTo(goalPose().get())
                                    < ElevatorConstants.subsystemExtentionLimit)
                        .andThen(score(elevator, rollers)))
                .withName("Score/Dealgify"));

    new Trigger(rollers::coralHeld)
        .whileTrue(drive.headingDrive(() -> poseManager.getHorizontalAngleTo(apply(reefCenter))));
    new Trigger(rollers::algaeHeld)
        .onTrue(Commands.runOnce(() -> scoreState = ScoreState.ProcessorFront));

    // Operator controls
<<<<<<< HEAD
    operator.y().onTrue(elevator.request(L3));
    // TODO: remove after testing
    operator
        .b()
        .onTrue(
            elevator
                .request(L3)
                .until(
                    () ->
                        poseManager.getDistanceTo(goalPose().get())
                            < ElevatorConstants.subsystemExtentionLimit)
                .andThen(score(elevator, rollers)));
    operator.a().onTrue(elevator.request(L1));
    operator.x().onTrue(elevator.disableElevator());
=======
    operator.x().whileTrue(ground.intakeCmd());
>>>>>>> 5773a248
    operator.leftBumper().onTrue(Commands.runOnce(() -> scoreState = ScoreState.LeftBranch));
    operator.rightBumper().onTrue(Commands.runOnce(() -> scoreState = ScoreState.RightBranch));
    operator.rightTrigger().onTrue(Commands.runOnce(() -> dealgifyAfterPlacing = true));

    operator.povUp().onTrue(Commands.runOnce(() -> intakeState = IntakeState.Source));
    operator.povRight().onTrue(Commands.runOnce(() -> intakeState = IntakeState.Ice_Cream));
    operator.povDown().onTrue(Commands.runOnce(() -> intakeState = IntakeState.Ground));

    operator.start().onTrue(Commands.runOnce(() -> Rollers.simHasCoral = !Rollers.simHasCoral));
    operator.back().onTrue(Commands.runOnce(() -> Rollers.simHasAlgae = !Rollers.simHasAlgae));
  }

  private enum ScoreState {
    LeftBranch,
    RightBranch,
    Dealgify,
    ProcessorFront,
    ProcessorBack
  }

  private enum IntakeState {
    Source,
    Ice_Cream,
    Ground
  }

  private Supplier<Pose2d> goalPose() {
    return () -> {
      switch (scoreState) {
        case LeftBranch:
          return apply(closestFace().leftBranch.pose);
        case RightBranch:
          return apply(closestFace().rightBranch.pose);
        case Dealgify:
          return apply(closestFace().pose);
        case ProcessorFront:
          return apply(processorScore);
        case ProcessorBack:
          return apply(processorScore).transformBy(new Transform2d(0, 0, new Rotation2d(Math.PI)));
        default:
          {
            System.out.println("Invalid score state");
            return poseManager.getPose();
          }
      }
    };
  }

  private Face closestFace() {
    Face closestFace = Face.One;
    double distanceToClosestFace = Double.MAX_VALUE;
    for (Face face : Face.values()) {
      double distance = poseManager.getDistanceTo(apply(face.pose));
      if (distance < distanceToClosestFace) {
        distanceToClosestFace = distance;
        closestFace = face;
      }
    }
    return closestFace;
  }

  /** This function is called once when the robot is disabled. */
  @Override
  public void disabledInit() {}

  /** This function is called periodically when disabled. */
  @Override
  public void disabledPeriodic() {}

  /** This autonomous runs the autonomous command selected by your {@link Autos} class. */
  @Override
  public void autonomousInit() {
    autoCommand = autos.getAutonomousCommand();

    // schedule the autonomous command (example)
    if (autoCommand != null) {
      autoCommand.schedule();
    }
  }

  /** This function is called periodically during autonomous. */
  @Override
  public void autonomousPeriodic() {}

  /** This function is called once when teleop is enabled. */
  @Override
  public void teleopInit() {
    // This makes sure that the autonomous stops running when
    // teleop starts running. If you want the autonomous to
    // continue until interrupted by another command, remove
    // this line or comment it out.
    if (autoCommand != null) {
      autoCommand.cancel();
    }
  }

  /** This function is called periodically during operator control. */
  @Override
  public void teleopPeriodic() {}

  /** This function is called once when test mode is enabled. */
  @Override
  public void testInit() {
    // Cancels all running commands at the start of test mode.
    CommandScheduler.getInstance().cancelAll();
  }

  /** This function is called periodically during test mode. */
  @Override
  public void testPeriodic() {}

  /** This function is called once when the robot is first started up. */
  @Override
  public void simulationInit() {}

  /** This function is called periodically whilst in simulation. */
  @Override
  public void simulationPeriodic() {}
}<|MERGE_RESOLUTION|>--- conflicted
+++ resolved
@@ -43,22 +43,19 @@
 import frc.robot.subsystems.drive.ModuleIO;
 import frc.robot.subsystems.drive.ModuleIOMixed;
 import frc.robot.subsystems.drive.ModuleIOSim;
-<<<<<<< HEAD
 import frc.robot.subsystems.elevator.Elevator;
 import frc.robot.subsystems.elevator.ElevatorConstants;
 import frc.robot.subsystems.elevator.ElevatorIO;
 import frc.robot.subsystems.elevator.ElevatorIOSim;
 import frc.robot.subsystems.elevator.ElevatorIOSparkMax;
+import frc.robot.subsystems.ground.Ground;
+import frc.robot.subsystems.ground.GroundIO;
+import frc.robot.subsystems.ground.GroundIOSim;
+import frc.robot.subsystems.ground.GroundIOSparkMax;
 import frc.robot.subsystems.rollers.Rollers;
 import frc.robot.subsystems.rollers.RollersIO;
 import frc.robot.subsystems.rollers.RollersIOSim;
 import frc.robot.subsystems.rollers.RollersIOSparkMax;
-=======
-import frc.robot.subsystems.ground.Ground;
-import frc.robot.subsystems.ground.GroundIO;
-import frc.robot.subsystems.ground.GroundIOSim;
-import frc.robot.subsystems.ground.GroundIOSparkMax;
->>>>>>> 5773a248
 import frc.robot.util.LoggedTunableNumber;
 import frc.robot.util.PoseManager;
 import frc.robot.util.VirtualSubsystem;
@@ -101,13 +98,10 @@
 
   // Subsystems
   private final Drive drive;
-<<<<<<< HEAD
   private final Elevator elevator;
   private final Rollers rollers;
-=======
   private final Ground ground;
 
->>>>>>> 5773a248
   // Non-subsystems
   private final PoseManager poseManager = new PoseManager();
   private final Autos autos;
@@ -203,12 +197,9 @@
                 new ModuleIOMixed(3),
                 poseManager,
                 driveCommandsConfig);
-<<<<<<< HEAD
         elevator = new Elevator(new ElevatorIOSparkMax());
         rollers = new Rollers(new RollersIOSparkMax());
-=======
         ground = new Ground(new GroundIOSparkMax());
->>>>>>> 5773a248
         break;
 
       case SIM:
@@ -222,12 +213,9 @@
                 new ModuleIOSim(),
                 poseManager,
                 driveCommandsConfig);
-<<<<<<< HEAD
         elevator = new Elevator(new ElevatorIOSim());
         rollers = new Rollers(new RollersIOSim());
-=======
         ground = new Ground(new GroundIOSim());
->>>>>>> 5773a248
         break;
 
       default:
@@ -241,12 +229,9 @@
                 new ModuleIO() {},
                 poseManager,
                 driveCommandsConfig);
-<<<<<<< HEAD
         elevator = new Elevator(new ElevatorIO() {});
         rollers = new Rollers(new RollersIO() {});
-=======
         ground = new Ground(new GroundIO() {});
->>>>>>> 5773a248
         break;
     }
 
@@ -404,7 +389,6 @@
         .onTrue(Commands.runOnce(() -> scoreState = ScoreState.ProcessorFront));
 
     // Operator controls
-<<<<<<< HEAD
     operator.y().onTrue(elevator.request(L3));
     // TODO: remove after testing
     operator
@@ -418,10 +402,7 @@
                             < ElevatorConstants.subsystemExtentionLimit)
                 .andThen(score(elevator, rollers)));
     operator.a().onTrue(elevator.request(L1));
-    operator.x().onTrue(elevator.disableElevator());
-=======
     operator.x().whileTrue(ground.intakeCmd());
->>>>>>> 5773a248
     operator.leftBumper().onTrue(Commands.runOnce(() -> scoreState = ScoreState.LeftBranch));
     operator.rightBumper().onTrue(Commands.runOnce(() -> scoreState = ScoreState.RightBranch));
     operator.rightTrigger().onTrue(Commands.runOnce(() -> dealgifyAfterPlacing = true));
