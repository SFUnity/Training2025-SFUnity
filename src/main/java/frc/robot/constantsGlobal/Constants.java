--- conflicted
+++ resolved
@@ -25,14 +25,9 @@
  */
 public final class Constants {
   public static final double loopPeriodSecs = 0.02;
-<<<<<<< HEAD
-  public static final Mode currentMode = Mode.SIM;
-  public static final boolean tuningMode = true;
-=======
   public static final Mode currentMode =
       RobotBase.isReal() ? Mode.REAL : Mode.SIM; // Switch Mode.SIM to Mode.REPLAY to run replay
   public static final boolean tuningMode = false;
->>>>>>> 26e771ce
 
   public static enum Mode {
     /** Running on a real robot. */
