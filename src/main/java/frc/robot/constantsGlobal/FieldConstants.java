--- conflicted
+++ resolved
@@ -151,8 +151,6 @@
     public final Branch leftBranch;
     public final Branch rightBranch;
   }
-<<<<<<< HEAD
-=======
 
   // TODO replace with robot heights instead
   public static enum ReefHeight {
@@ -168,5 +166,4 @@
 
     public final double height;
   }
->>>>>>> ad2c9671
 }