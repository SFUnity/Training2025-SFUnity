--- conflicted
+++ resolved
@@ -35,11 +35,6 @@
   public static final LoggedTunableNumber backupForL3SpeedVolts =
       new LoggedTunableNumber("Carriage/backupForL3SpeedVolts", 3);
 
-<<<<<<< HEAD
-  public static final LoggedTunableNumber ejectCoralTime =
-      new LoggedTunableNumber("Carriage/ejectCoralTime", 30);
-=======
 public static final LoggedTunableNumber ejectCoralTime = 
     new LoggedTunableNumber("Carriage/ejectCoralTime", 3);
->>>>>>> f7ace788
 }