--- conflicted
+++ resolved
@@ -5,30 +5,6 @@
 public class CarriageConstants {
   public static final int rollerMotorID = 0;
 
-<<<<<<< HEAD
-  public static final int currentLimit = 0;
-
-  // Unit: volts
-  public static final LoggedTunableNumber intakingSpeedVolts;
-  public static final LoggedTunableNumber placeSpeedVolts;
-  public static final LoggedTunableNumber dealgifyingSpeedVolts;
-  public static final LoggedTunableNumber processorSpeedVolts;
-
-  public static final LoggedTunableNumber algaeVelocityThreshold;
-  public static final LoggedTunableNumber algaeCurrentThreshold;
-
-  public static final int beamBreakNumber = 0;
-
-  static {
-    algaeVelocityThreshold = new LoggedTunableNumber("Carriage/algaeVelocityThreshold");
-    algaeCurrentThreshold = new LoggedTunableNumber("Carriage/algaeCurrentThreshold");
-
-    intakingSpeedVolts = new LoggedTunableNumber("Carriage/intakingSpeedVolts", 10);
-    placeSpeedVolts = new LoggedTunableNumber("Carriage/placeSpeedVolts", 10);
-    dealgifyingSpeedVolts = new LoggedTunableNumber("Carriage/dealgifyingSpeedVolts", 10);
-    processorSpeedVolts = new LoggedTunableNumber("Carriage/processorSpeedVolts", -10);
-  }
-=======
   public static final int currentLimit = 60;
 
   // TODO put in values velocity and current thresholds based off example
@@ -37,15 +13,14 @@
   public static final LoggedTunableNumber algaeCurrentThreshold =
       new LoggedTunableNumber("Carriage/algaeCurrentThreshold");
 
-  public static final LoggedTunableNumber intakingSpeed =
-      new LoggedTunableNumber("Carriage/intakingSpeed", 1);
-  public static final LoggedTunableNumber placeSpeed =
-      new LoggedTunableNumber("Carriage/placeSpeed", 1);
-  public static final LoggedTunableNumber dealgifyingSpeed =
-      new LoggedTunableNumber("Carriage/dealgifyingSpeed", 1);
-  public static final LoggedTunableNumber processorSpeed =
-      new LoggedTunableNumber("Carriage/processorSpeed", -1);
+  public static final LoggedTunableNumber intakingSpeedVolts =
+      new LoggedTunableNumber("Carriage/intakingSpeedVolts", 10);
+  public static final LoggedTunableNumber placeSpeedVolts =
+      new LoggedTunableNumber("Carriage/placeSpeedVolts", 10);
+  public static final LoggedTunableNumber dealgifyingSpeedVolts =
+      new LoggedTunableNumber("Carriage/dealgifyingSpeedVolts", 10);
+  public static final LoggedTunableNumber processorSpeedVolts =
+      new LoggedTunableNumber("Carriage/processorSpeedVolts", -10);
 
   public static final int beamBreakNumber = 0;
->>>>>>> f453125d
 }