package frc.robot.subsystems.carriage;

import static frc.robot.subsystems.carriage.CarriageConstants.*;

import edu.wpi.first.math.filter.LinearFilter;
import edu.wpi.first.wpilibj.DriverStation;
import edu.wpi.first.wpilibj.Timer;
import edu.wpi.first.wpilibj2.command.Command;
import edu.wpi.first.wpilibj2.command.Commands;
import edu.wpi.first.wpilibj2.command.SubsystemBase;
import frc.robot.constantsGlobal.Constants;
import frc.robot.subsystems.leds.Leds;
import frc.robot.util.LoggedTunableNumber;
import frc.robot.util.Util;
import org.littletonrobotics.junction.AutoLogOutput;
import org.littletonrobotics.junction.Logger;

public class Carriage extends SubsystemBase {
  private final CarriageIO io;
  private final CarrageIOInputsAutoLogged inputs = new CarrageIOInputsAutoLogged();

  private final LinearFilter velocityFilter = LinearFilter.movingAverage(5);
  private final LinearFilter currentFilter = LinearFilter.movingAverage(5);
  private double filteredVelocity;
  private double filteredStatorCurrent;

  public static boolean simHasCoral = false;
  public static boolean simHasAlgae = false;
  public static boolean simBeamBreak = false;

  public boolean coralPassed = false;
  private boolean realCoralHeld = false;
  private boolean realAlgaeHeld = false;
  private boolean fullCoralHeld = false;

  private final Timer beambreakTimer = new Timer();
  private static final LoggedTunableNumber beambreakDelay =
      new LoggedTunableNumber("Carriage/beambreakDelay", 0.23);
  private final Timer coralHeldTimer = new Timer();
  private static final LoggedTunableNumber coralHeldDelay =
      new LoggedTunableNumber("Carriage/coralHeldDelay", 0.1);

  private static final LoggedTunableNumber backupForL3Rots =
      new LoggedTunableNumber("Carriage/Backup for L3 Rots", 15);

  public static boolean coralInDanger = false;
  private boolean lastShouldBrake = false;

  public Carriage(CarriageIO io) {
    this.io = io;
  }

  @Override
  public void periodic() {
    io.updateInputs(inputs);
    Logger.processInputs("Carriage", inputs);

    updateCoralStatus();

    // Check for brake mode
    boolean shouldBrake = !DriverStation.isDisabled() || beamBreak();
    if (shouldBrake != lastShouldBrake) {
      io.setBrakeMode(shouldBrake);
      lastShouldBrake = shouldBrake;
      if (DriverStation.isDisabled()) {
        realCoralHeld = shouldBrake;
      }
    }

    // Check for algae held
    filteredVelocity = velocityFilter.calculate(Math.abs(inputs.velocityRotsPerSec));
    filteredStatorCurrent = currentFilter.calculate(inputs.currentAmps);

    if (filteredVelocity <= algaeVelocityThreshold.get()
        && filteredStatorCurrent >= algaeCurrentThreshold.get()) {
      realAlgaeHeld = true;
    }

    // Leds
    Leds.getInstance().coralHeld = coralHeld();
    Leds.getInstance().coralPassed = coralPassed;
    Leds.getInstance().carriageAlgaeHeld = algaeHeld();

    // Logging
    Logger.recordOutput("Carriage/filteredVelocity", filteredVelocity);
    Logger.recordOutput("Carriage/filteredStatorCurrent", filteredStatorCurrent);
    Logger.recordOutput("Carriage/coralPassed", coralPassed);
    Logger.recordOutput("Carriage/coralInDanger", coralInDanger);

    Util.logSubsystem(this, "Carriage");
  }

  public void updateCoralStatus() {
    if (!beamBreak() && !coralPassed) {
      if (coralHeldTimer.hasElapsed(coralHeldDelay.get())) {
        realCoralHeld = false;
      }
    } else if (!beamBreak() && coralPassed) {
      realCoralHeld = true;
    } else if (beamBreak() && !coralPassed && !realCoralHeld) {
      if (beambreakTimer.hasElapsed(beambreakDelay.get())) {
        coralPassed = true;
      }
    }
    if (!beamBreak() || coralPassed || realCoralHeld) {
      beambreakTimer.restart();
    }
    if (beamBreak() && realCoralHeld) {
      coralHeldTimer.restart();
    }
    fullCoralHeld = beamBreak() && realCoralHeld;
  }

  @AutoLogOutput
  public boolean coralHeld() {
    if (Constants.currentMode == Constants.Mode.SIM) {
      return simHasCoral || realCoralHeld;
    }
    return realCoralHeld;
  }

  @AutoLogOutput
  public boolean fullCoralHeld() {
    return fullCoralHeld;
  }

  public Command resetHeld() {
    return Commands.runOnce(
        () -> {
          realCoralHeld = false;
          coralPassed = false;
          realAlgaeHeld = false;
        });
  }

  @AutoLogOutput
  public boolean algaeHeld() {
    if (Constants.currentMode == Constants.Mode.SIM) {
      return simHasAlgae;
    }
    return realAlgaeHeld;
  }

  @AutoLogOutput
  public boolean beamBreak() {
    if (Constants.currentMode == Constants.Mode.SIM) {
      return simBeamBreak;
    }
    return inputs.beamBreak;
  }

  public Command stopOrHold() {
    return run(() -> {
<<<<<<< HEAD
          if (!beamBreak() && realCoralHeld) {
            if (inputs.currentAmps < 5) {
              realAlgaeHeld = false;
            }
            io.runVolts(-holdSpeedVolts.get());
=======
          if (inputs.currentAmps < 5) {
            realAlgaeHeld = false;
          }
          if (!beamBreak() && coralHeld()) {
            io.runVolts(-intakingSpeedVolts.get());
>>>>>>> 2cfbd729
          } else {
            io.runVolts(algaeHeld() ? holdSpeedVolts.get() : 0);
          }
        })
        .onlyWhile(() -> coralHeld() || algaeHeld())
        .withName("stop");
  }

  public Command backUpForL3() {
    return run(() -> io.runVolts(backupForL3SpeedVolts.get()))
        .finallyDo(() -> io.runVolts(0))
        .beforeStarting(() -> io.resetEncoder())
        .until(() -> inputs.positionRots >= backupForL3Rots.get())
        .withName("backUpForL3");
  }

  private Command privatePlaceCoral(LoggedTunableNumber placeSpeed) {
    return run(() -> io.runVolts(placeSpeed.get()))
        .until(() -> !beamBreak())
        .andThen(() -> realCoralHeld = false)
        .andThen(() -> coralPassed = false)
        .withName("placeCoral");
  }

  public Command placeCoral() {
    return privatePlaceCoral(placeSpeedVolts);
  }

  public Command placeL1Coral() {
    return privatePlaceCoral(placeL1SpeedVolts);
  }

  public Command highDealgify() {
    return run(() -> io.runVolts(highDealgifyingSpeedVolts.get())).withName("highDealgify");
  }

  public Command lowDealgify() {
    return run(() -> io.runVolts(lowDealgifyingSpeedVolts.get()))
        .until(() -> algaeHeld())
        .withName("lowDealgify");
  }

  public Command intakeCoral() {
    return Commands.either(
            run(() -> io.runVolts(placeSpeedVolts.get())),
            run(() -> io.runVolts(intakingSpeedVolts.get()))
                .until(() -> coralPassed)
                .andThen(
<<<<<<< HEAD
                    run(() -> io.runVolts(-backwardsIntakeSpeedVolts.get()))
                        .until(() -> !beamBreak()),
                    run(() -> io.runVolts(backwardsIntakeSpeedVolts.get()))
                        .until(() -> beamBreak()))
=======
                    run(() -> io.runVolts(slowIntakeSpeedVolts.get())).until(() -> !beamBreak()),
                    run(() -> io.runVolts(-intakingSpeedVolts.get())).until(() -> beamBreak()))
>>>>>>> 2cfbd729
                .onlyIf(() -> !coralHeld()),
            () -> coralInDanger)
        .deadlineFor(
            Commands.runEnd(
                () -> Leds.getInstance().intakingActivated = true,
                () -> Leds.getInstance().intakingActivated = false))
        .withName("intake coral");
  }

  public Command scoreProcessor() {
    return run(() -> io.runVolts(processorSpeedVolts.get()))
        .withTimeout(.2)
        .finallyDo(() -> realAlgaeHeld = false)
        .withName("scoreProcessor");
  }

  public Command ejectAlgae() {
    return run(() -> io.runVolts(ejectSpeedVolts.get()))
        .withTimeout(.2)
        .finallyDo(() -> realAlgaeHeld = false)
        .withName("ejectAlgae");
  }
}<|MERGE_RESOLUTION|>--- conflicted
+++ resolved
@@ -151,19 +151,11 @@
 
   public Command stopOrHold() {
     return run(() -> {
-<<<<<<< HEAD
-          if (!beamBreak() && realCoralHeld) {
-            if (inputs.currentAmps < 5) {
-              realAlgaeHeld = false;
-            }
-            io.runVolts(-holdSpeedVolts.get());
-=======
           if (inputs.currentAmps < 5) {
             realAlgaeHeld = false;
           }
           if (!beamBreak() && coralHeld()) {
             io.runVolts(-intakingSpeedVolts.get());
->>>>>>> 2cfbd729
           } else {
             io.runVolts(algaeHeld() ? holdSpeedVolts.get() : 0);
           }
@@ -212,15 +204,8 @@
             run(() -> io.runVolts(intakingSpeedVolts.get()))
                 .until(() -> coralPassed)
                 .andThen(
-<<<<<<< HEAD
-                    run(() -> io.runVolts(-backwardsIntakeSpeedVolts.get()))
-                        .until(() -> !beamBreak()),
-                    run(() -> io.runVolts(backwardsIntakeSpeedVolts.get()))
-                        .until(() -> beamBreak()))
-=======
                     run(() -> io.runVolts(slowIntakeSpeedVolts.get())).until(() -> !beamBreak()),
                     run(() -> io.runVolts(-intakingSpeedVolts.get())).until(() -> beamBreak()))
->>>>>>> 2cfbd729
                 .onlyIf(() -> !coralHeld()),
             () -> coralInDanger)
         .deadlineFor(
