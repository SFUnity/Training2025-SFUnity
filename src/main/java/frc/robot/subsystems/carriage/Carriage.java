package frc.robot.subsystems.carriage;

import static frc.robot.subsystems.carriage.CarriageConstants.*;

import edu.wpi.first.math.filter.LinearFilter;
import edu.wpi.first.wpilibj.DriverStation;
import edu.wpi.first.wpilibj.Timer;
import edu.wpi.first.wpilibj2.command.Command;
import edu.wpi.first.wpilibj2.command.Commands;
import edu.wpi.first.wpilibj2.command.SubsystemBase;
import frc.robot.constantsGlobal.Constants;
import frc.robot.subsystems.leds.Leds;
import frc.robot.util.LoggedTunableNumber;
import frc.robot.util.Util;
import org.littletonrobotics.junction.AutoLogOutput;
import org.littletonrobotics.junction.Logger;

public class Carriage extends SubsystemBase {
  private final CarriageIO io;
  private final CarrageIOInputsAutoLogged inputs = new CarrageIOInputsAutoLogged();

  private final LinearFilter velocityFilter = LinearFilter.movingAverage(5);
  private final LinearFilter currentFilter = LinearFilter.movingAverage(5);
  private double filteredVelocity;
  private double filteredStatorCurrent;

  public static boolean simHasCoral = false;
  public static boolean simHasAlgae = false;
  public static boolean simBeamBreak = false;

  private boolean coralPassed = false;
  private boolean realCoralHeld = false;
  private boolean realAlgaeHeld = false;
  private boolean fullCoralHeld = false;

  private final Timer beambreakTimer = new Timer();
  private static final LoggedTunableNumber beambreakDelay =
      new LoggedTunableNumber("Carriage/beambreakDelay", 0.3);
  private final Timer fullCoralHeldTimer = new Timer();
  private static final LoggedTunableNumber fullCoralHeldDelay =
      new LoggedTunableNumber("Carriage/fullCoralHeldDelay", 0.35);

  private static final LoggedTunableNumber backupForL3Rots =
      new LoggedTunableNumber("Carriage/Backup for L3 Rots", 15);

  public static boolean coralInDanger = false;
  private boolean lastShouldBrake = false;

  public Carriage(CarriageIO io) {
    this.io = io;
  }

  @Override
  public void periodic() {
    io.updateInputs(inputs);
    Logger.processInputs("Carriage", inputs);

    updateCoralStatus();

    // Check for brake mode
    boolean shouldBrake = !DriverStation.isDisabled() || beamBreak();
    if (shouldBrake != lastShouldBrake) {
      io.setBrakeMode(shouldBrake);
      lastShouldBrake = shouldBrake;
      if (DriverStation.isDisabled()) {
        realCoralHeld = shouldBrake;
      }
    }

    // Check for algae held
    filteredVelocity = velocityFilter.calculate(Math.abs(inputs.velocityRotsPerSec));
    filteredStatorCurrent = currentFilter.calculate(inputs.currentAmps);

    if (filteredVelocity <= algaeVelocityThreshold.get()
        && filteredStatorCurrent >= algaeCurrentThreshold.get()) {
      realAlgaeHeld = true;
    }

    // Leds
    Leds.getInstance().coralHeld = coralHeld();
    Leds.getInstance().carriageAlgaeHeld = algaeHeld();

    // Logging
    Logger.recordOutput("Carriage/filteredVelocity", filteredVelocity);
    Logger.recordOutput("Carriage/filteredStatorCurrent", filteredStatorCurrent);
    Logger.recordOutput("Carriage/coralPassed", coralPassed);
    Logger.recordOutput("Carriage/coralInDanger", coralInDanger);

    Util.logSubsystem(this, "Carriage");
  }

  public void updateCoralStatus() {
    if (!beamBreak() && !coralPassed) {
      realCoralHeld = false;
    } else if (!beamBreak() && coralPassed) {
      realCoralHeld = true;
    } else if (beamBreak() && !coralPassed && !realCoralHeld) {
      if (beambreakTimer.hasElapsed(beambreakDelay.get())) {
        coralPassed = true;
      }
<<<<<<< HEAD
    } else if (beamBreak() && !coralPassed && !realCoralHeld) {
      coralPassed = true;
=======
    } else if (beamBreak() && coralPassed && realCoralHeld) {
      coralPassed = false;
>>>>>>> f4a2f004
    }
    if (!beamBreak() || coralPassed || realCoralHeld) {
      beambreakTimer.restart();
    }
    if (beamBreak() && realCoralHeld) {
      if (fullCoralHeldTimer.hasElapsed(fullCoralHeldDelay.get())) {
        fullCoralHeld = true;
      }
    } else {
      fullCoralHeld = false;
      fullCoralHeldTimer.restart();
    }
  }

  @AutoLogOutput
  public boolean coralHeld() {
    if (Constants.currentMode == Constants.Mode.SIM) {
      return simHasCoral || realCoralHeld;
    }
    return realCoralHeld;
  }

  @AutoLogOutput
  public boolean fullCoralHeld() {
    return fullCoralHeld;
  }

  public Command resetHeld() {
    return Commands.runOnce(
        () -> {
          realCoralHeld = false;
          coralPassed = false;
          realAlgaeHeld = false;
        });
  }

  @AutoLogOutput
  public boolean algaeHeld() {
    if (Constants.currentMode == Constants.Mode.SIM) {
      return simHasAlgae;
    }
    return realAlgaeHeld;
  }

  @AutoLogOutput
  public boolean beamBreak() {
    if (Constants.currentMode == Constants.Mode.SIM) {
      return simBeamBreak;
    }
    return inputs.beamBreak;
  }

  public Command stopOrHold() {
    return run(() -> {
          if (!beamBreak() && realCoralHeld) {
            if (inputs.currentAmps < 5) {
              realAlgaeHeld = false;
            }
            io.runVolts(-holdSpeedVolts.get());
          } else {
            io.runVolts(algaeHeld() ? holdSpeedVolts.get() : 0);
          }
        })
        .onlyWhile(() -> coralHeld() || algaeHeld())
        .withName("stop");
  }

  public Command backUpForL3() {
    return run(() -> io.runVolts(backwardsIntakeSpeedVolts.get()))
        .finallyDo(() -> io.runVolts(0))
        .beforeStarting(() -> io.resetEncoder())
        .until(() -> inputs.positionRots >= backupForL3Rots.get())
        .withName("backUpForL3");
  }

  private Command privatePlaceCoral(LoggedTunableNumber placeSpeed) {
    return run(() -> io.runVolts(placeSpeed.get()))
        .until(() -> !beamBreak())
        .andThen(() -> realCoralHeld = false)
        .andThen(() -> coralPassed = false)
        .withName("placeCoral");
  }

  public Command placeCoral() {
    return privatePlaceCoral(placeSpeedVolts);
  }

  public Command placeL1Coral() {
    return privatePlaceCoral(placeL1SpeedVolts);
  }

  public Command highDealgify() {
    return run(() -> io.runVolts(highDealgifyingSpeedVolts.get())).withName("highDealgify");
  }

  public Command lowDealgify() {
    return run(() -> io.runVolts(lowDealgifyingSpeedVolts.get()))
        .until(() -> algaeHeld())
        .withName("lowDealgify");
  }

  public Command intakeCoral() {
    return Commands.either(
            run(() -> io.runVolts(placeSpeedVolts.get())),
            run(() -> io.runVolts(intakingSpeedVolts.get()))
                .until(this::coralHeld)
                .andThen(
                    run(() -> io.runVolts(backwardsIntakeSpeedVolts.get()))
                        .until(() -> beamBreak()))
                .onlyIf(() -> !coralHeld()),
            () -> coralInDanger)
        .deadlineFor(
            Commands.runEnd(
                () -> Leds.getInstance().intakingActivated = true,
                () -> Leds.getInstance().intakingActivated = false))
        .withName("intake coral");
  }

  public Command scoreProcessor() {
    return run(() -> io.runVolts(processorSpeedVolts.get()))
        .withTimeout(.2)
        .finallyDo(() -> realAlgaeHeld = false)
        .withName("scoreProcessor");
  }

  public Command ejectAlgae() {
    return run(() -> io.runVolts(ejectSpeedVolts.get()))
        .withTimeout(.2)
        .finallyDo(() -> realAlgaeHeld = false)
        .withName("ejectAlgae");
  }
}<|MERGE_RESOLUTION|>--- conflicted
+++ resolved
@@ -97,14 +97,7 @@
     } else if (beamBreak() && !coralPassed && !realCoralHeld) {
       if (beambreakTimer.hasElapsed(beambreakDelay.get())) {
         coralPassed = true;
-      }
-<<<<<<< HEAD
-    } else if (beamBreak() && !coralPassed && !realCoralHeld) {
-      coralPassed = true;
-=======
-    } else if (beamBreak() && coralPassed && realCoralHeld) {
-      coralPassed = false;
->>>>>>> f4a2f004
+      } 
     }
     if (!beamBreak() || coralPassed || realCoralHeld) {
       beambreakTimer.restart();
