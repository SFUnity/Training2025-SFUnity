--- conflicted
+++ resolved
@@ -98,11 +98,7 @@
       if (beambreakTimer.hasElapsed(beambreakDelay.get())) {
         coralPassed = true;
       }
-<<<<<<< HEAD
     } 
-=======
-    }
->>>>>>> 38a82442
     if (!beamBreak() || coralPassed || realCoralHeld) {
       beambreakTimer.restart();
     }
