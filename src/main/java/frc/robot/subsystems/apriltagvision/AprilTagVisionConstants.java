package frc.robot.subsystems.apriltagvision;

public class AprilTagVisionConstants {
  public static final double fieldBorderMargin = 0.5;

  // TODO everything below this needs updating
  public static final String reefName = "limelight-reef";
  // Change the camera pose relative to robot center (x forward, y left, z up, degrees)
<<<<<<< HEAD
  public static final double reefForwardOffset = 0; //meters
  public static final double reefSideOffset = 0; //meters
  public static final double reefHeightOffset = 0; //meters
  public static final double reefRoll = 0; //degrees
  public static final double reefPitch = 0; //degrees
  public static final double reefYaw = 0; //degrees
  public static final double[] reefPosition = {reefForwardOffset, reefSideOffset, reefHeightOffset, reefRoll, reefPitch, reefYaw};
  public static final String sourceName = "limelight-source";
  // Change the camera pose relative to robot center (x forward, y left, z up, degrees)
  public static final double sourceForwardOffset = 0; //meters
  public static final double sourceSideOffset = 0; //meters
  public static final double sourceHeightOffset = 0; //meters
  public static final double sourceRoll = 0; //degrees
  public static final double sourcePitch = 0; //degrees
  public static final double sourceYaw = 0; //degrees
  public static final double[] sourcePosition = {sourceForwardOffset, sourceSideOffset, sourceHeightOffset, sourceRoll, sourcePitch, sourceYaw};
=======
  public static final double limelight1ForwardOffset = 0; // meters
  public static final double limelight1SideOffset = 0; // meters
  public static final double limelight1HeightOffset = 0; // meters
  public static final double limelight1Roll = 0; // degrees
  public static final double limelight1Pitch = 0; // degrees
  public static final double limelight1Yaw = 0; // degrees
  public static final double[] limelight1Position = {
    limelight1ForwardOffset,
    limelight1SideOffset,
    limelight1HeightOffset,
    limelight1Roll,
    limelight1Pitch,
    limelight1Yaw
  };
  public static final String limelight2Name = "source";
  // Change the camera pose relative to robot center (x forward, y left, z up, degrees)
  public static final double limelight2ForwardOffset = 0; // meters
  public static final double limelight2SideOffset = 0; // meters
  public static final double limelight2HeightOffset = 0; // meters
  public static final double limelight2Roll = 0; // degrees
  public static final double limelight2Pitch = 0; // degrees
  public static final double limelight2Yaw = 0; // degrees
  public static final double[] limelight2Position = {
    limelight2ForwardOffset,
    limelight2SideOffset,
    limelight2HeightOffset,
    limelight2Roll,
    limelight2Pitch,
    limelight2Yaw
  };
>>>>>>> 57021e66

  public static enum Pipelines {
    BLUE_SPEAKER,
    RED_SPEAKER,
    SOURCE;

    public static int getIndexFor(Pipelines pipeline) {
      switch (pipeline) {
        case BLUE_SPEAKER:
          return 0;
        case RED_SPEAKER:
          return 1;
        case SOURCE:
          return 2;
        default:
          return 0;
      }
    }
  }
}<|MERGE_RESOLUTION|>--- conflicted
+++ resolved
@@ -6,7 +6,6 @@
   // TODO everything below this needs updating
   public static final String reefName = "limelight-reef";
   // Change the camera pose relative to robot center (x forward, y left, z up, degrees)
-<<<<<<< HEAD
   public static final double reefForwardOffset = 0; //meters
   public static final double reefSideOffset = 0; //meters
   public static final double reefHeightOffset = 0; //meters
@@ -15,15 +14,6 @@
   public static final double reefYaw = 0; //degrees
   public static final double[] reefPosition = {reefForwardOffset, reefSideOffset, reefHeightOffset, reefRoll, reefPitch, reefYaw};
   public static final String sourceName = "limelight-source";
-  // Change the camera pose relative to robot center (x forward, y left, z up, degrees)
-  public static final double sourceForwardOffset = 0; //meters
-  public static final double sourceSideOffset = 0; //meters
-  public static final double sourceHeightOffset = 0; //meters
-  public static final double sourceRoll = 0; //degrees
-  public static final double sourcePitch = 0; //degrees
-  public static final double sourceYaw = 0; //degrees
-  public static final double[] sourcePosition = {sourceForwardOffset, sourceSideOffset, sourceHeightOffset, sourceRoll, sourcePitch, sourceYaw};
-=======
   public static final double limelight1ForwardOffset = 0; // meters
   public static final double limelight1SideOffset = 0; // meters
   public static final double limelight1HeightOffset = 0; // meters
@@ -54,7 +44,6 @@
     limelight2Pitch,
     limelight2Yaw
   };
->>>>>>> 57021e66
 
   public static enum Pipelines {
     BLUE_SPEAKER,
