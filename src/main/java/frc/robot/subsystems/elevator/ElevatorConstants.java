package frc.robot.subsystems.elevator;

import edu.wpi.first.math.geometry.Translation2d;
import edu.wpi.first.math.util.Units;
import frc.robot.constantsGlobal.Constants;
import frc.robot.util.LoggedTunableNumber;

public class ElevatorConstants {
  public static final int elevatorMotorID = 0;
  public static final double maxElevatorSpeed = 10;
  public static final double maxElevatorAcceleration = 10;

  public static enum ElevatorHeights {
    L3(desiredHeightL3.get()),
    L2(desiredHeightL2.get()),
    L1(desiredHeightL1.get()),
    AlgaeHigh(desiredHeightHighAlgae.get()),
    AlgaeLow(desiredHeightLowAlgae.get()),
    Processor(desiredHeightProcessor.get()),
    Source(desiredHeightSource.get());

    ElevatorHeights(double height) {
      this.height = height;
    }

    public final double height;
  }

  public static final LoggedTunableNumber desiredHeightL1;
  public static final LoggedTunableNumber desiredHeightL2;
  public static final LoggedTunableNumber desiredHeightL3;
  public static final LoggedTunableNumber desiredHeightHighAlgae;
  public static final LoggedTunableNumber desiredHeightLowAlgae;
  public static final LoggedTunableNumber desiredHeightProcessor;
  public static final LoggedTunableNumber desiredHeightSource;

  public static final double carrageMassKg = Units.lbsToKilograms(15);
  public static final double drumRadiusMeters = Units.inchesToMeters(1.4);
  public static final double minHeightInches = 0;
  public static final double maxHeightInches = 23.0;

  public static final double gearRatio = 0;
  public static final double wheelRadius = 1;

  public static final double elevatorMinLength = 0;

  public static final Translation2d elevatorOrigin = new Translation2d(0, 0);

  public static final int currentLimit = 0;

  public static final LoggedTunableNumber kP;
  public static final LoggedTunableNumber kD;
  public static final LoggedTunableNumber kG;
  public static final LoggedTunableNumber kV;

  public static final double turnPIDMinInput = 0;
  public static final double turnPIDMaxInput = 2 * Math.PI;

  public static final double turnMotorReduction = 150 / 7;
  public static final double encoderPositionFactor =
      2 * Math.PI / turnMotorReduction; // Rotations -> Radians
  public static final double encoderVelocityFactor =
      (2 * Math.PI) / 60.0 / turnMotorReduction; // RPM -> Rad/Sec

  static {
    switch (Constants.currentMode) {
      default:
<<<<<<< HEAD
        kP = new LoggedTunableNumber("Elevator/kP", 150.0);
        kD = new LoggedTunableNumber("Elevator/kD", 17.53);
        kG = new LoggedTunableNumber("Elevator/kG", 0.11591);
        kV = new LoggedTunableNumber("Elevator/kV", 11.3);
        break;
      case SIM:
        kP = new LoggedTunableNumber("Elevator/kP", 6.0);
        kD = new LoggedTunableNumber("Elevator/kD", 0.0);
        kG = new LoggedTunableNumber("Elevator/kG", 0.06);
        kV = new LoggedTunableNumber("Elevator/kV", 12.6);
=======
        kP = new LoggedTunableNumber("Reef/Elevator/kP", 150.0);
        kD = new LoggedTunableNumber("Reef/Elevator/kD", 17.53);
        kG = new LoggedTunableNumber("Reef/Elevator/kG", 0.11591);
        kV = new LoggedTunableNumber("Reef/Elevator/kV", 11.3);

        desiredHeightL1 = new LoggedTunableNumber("Reef/Elevator/L1");
        desiredHeightL2 = new LoggedTunableNumber("Reef/Elevator/L2");
        desiredHeightL3 = new LoggedTunableNumber("Reef/Elevator/L3");
        desiredHeightLowAlgae = new LoggedTunableNumber("Reef/Elevator/LowAlgae");
        desiredHeightHighAlgae = new LoggedTunableNumber("Reef/Elevator/HighAlgae");
        desiredHeightSource = new LoggedTunableNumber("Reef/Elevator/Source");
        desiredHeightProcessor = new LoggedTunableNumber("Reef/Elevator/Processor");
        break;
      case SIM:
        kP = new LoggedTunableNumber("Reef/Elevator/kP", 60.0);
        kD = new LoggedTunableNumber("Reef/Elevator/kD", 0.0);
        kG = new LoggedTunableNumber("Reef/Elevator/kG", 0.06);
        kV = new LoggedTunableNumber("Reef/Elevator/kV", 0.4);
        desiredHeightL1 = new LoggedTunableNumber("Reef/Elevator/L1");
        desiredHeightL2 = new LoggedTunableNumber("Reef/Elevator/L2");
        desiredHeightL3 = new LoggedTunableNumber("Reef/Elevator/L3");
        desiredHeightLowAlgae = new LoggedTunableNumber("Reef/Elevator/LowAlgae");
        desiredHeightHighAlgae = new LoggedTunableNumber("Reef/Elevator/HighAlgae");
        desiredHeightSource = new LoggedTunableNumber("Reef/Elevator/Source");
        desiredHeightProcessor = new LoggedTunableNumber("Reef/Elevator/Processor");
>>>>>>> ad2c9671
        break;
    }
  }

  /** In inches */
  public static enum ElevatorHeight {
    L3(new LoggedTunableNumber("Elevator/L3", maxHeightInches)),
    L2(new LoggedTunableNumber("Elevator/L2", 0)),
    L1(new LoggedTunableNumber("Elevator/L1", 0)),
    AlgaeHigh(new LoggedTunableNumber("Elevator/AlgaeHigh", 0)),
    AlgaeLow(new LoggedTunableNumber("Elevator/AlgaeLow", 0)),
    Processor(new LoggedTunableNumber("Elevator/Processor", 0)),
    Source(new LoggedTunableNumber("Elevator/Source", 0)),
    Stow(new LoggedTunableNumber("Elevator/Stow", minHeightInches));

    ElevatorHeight(LoggedTunableNumber height) {
      this.height = height;
    }

    public final LoggedTunableNumber height;

    public double get() {
      return height.get();
    }
  }
}<|MERGE_RESOLUTION|>--- conflicted
+++ resolved
@@ -65,22 +65,10 @@
   static {
     switch (Constants.currentMode) {
       default:
-<<<<<<< HEAD
         kP = new LoggedTunableNumber("Elevator/kP", 150.0);
         kD = new LoggedTunableNumber("Elevator/kD", 17.53);
         kG = new LoggedTunableNumber("Elevator/kG", 0.11591);
         kV = new LoggedTunableNumber("Elevator/kV", 11.3);
-        break;
-      case SIM:
-        kP = new LoggedTunableNumber("Elevator/kP", 6.0);
-        kD = new LoggedTunableNumber("Elevator/kD", 0.0);
-        kG = new LoggedTunableNumber("Elevator/kG", 0.06);
-        kV = new LoggedTunableNumber("Elevator/kV", 12.6);
-=======
-        kP = new LoggedTunableNumber("Reef/Elevator/kP", 150.0);
-        kD = new LoggedTunableNumber("Reef/Elevator/kD", 17.53);
-        kG = new LoggedTunableNumber("Reef/Elevator/kG", 0.11591);
-        kV = new LoggedTunableNumber("Reef/Elevator/kV", 11.3);
 
         desiredHeightL1 = new LoggedTunableNumber("Reef/Elevator/L1");
         desiredHeightL2 = new LoggedTunableNumber("Reef/Elevator/L2");
@@ -91,10 +79,10 @@
         desiredHeightProcessor = new LoggedTunableNumber("Reef/Elevator/Processor");
         break;
       case SIM:
-        kP = new LoggedTunableNumber("Reef/Elevator/kP", 60.0);
-        kD = new LoggedTunableNumber("Reef/Elevator/kD", 0.0);
-        kG = new LoggedTunableNumber("Reef/Elevator/kG", 0.06);
-        kV = new LoggedTunableNumber("Reef/Elevator/kV", 0.4);
+        kP = new LoggedTunableNumber("Elevator/kP", 6.0);
+        kD = new LoggedTunableNumber("Elevator/kD", 0.0);
+        kG = new LoggedTunableNumber("Elevator/kG", 0.06);
+        kV = new LoggedTunableNumber("Elevator/kV", 12.6);
         desiredHeightL1 = new LoggedTunableNumber("Reef/Elevator/L1");
         desiredHeightL2 = new LoggedTunableNumber("Reef/Elevator/L2");
         desiredHeightL3 = new LoggedTunableNumber("Reef/Elevator/L3");
@@ -102,7 +90,6 @@
         desiredHeightHighAlgae = new LoggedTunableNumber("Reef/Elevator/HighAlgae");
         desiredHeightSource = new LoggedTunableNumber("Reef/Elevator/Source");
         desiredHeightProcessor = new LoggedTunableNumber("Reef/Elevator/Processor");
->>>>>>> ad2c9671
         break;
     }
   }
