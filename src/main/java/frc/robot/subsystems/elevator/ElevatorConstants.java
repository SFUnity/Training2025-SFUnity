--- conflicted
+++ resolved
@@ -11,17 +11,6 @@
   public static final double maxElevatorAcceleration = 300;
   public static final double elevatorDistanceToleranceInches = 0.3;
 
-<<<<<<< HEAD
-  public static final LoggedTunableNumber desiredHeightL1;
-  public static final LoggedTunableNumber desiredHeightL2;
-  public static final LoggedTunableNumber desiredHeightL3;
-  public static final LoggedTunableNumber desiredHeightHighAlgae;
-  public static final LoggedTunableNumber desiredHeightLowAlgae;
-  public static final LoggedTunableNumber desiredHeightProcessor;
-  public static final LoggedTunableNumber desiredHeightSource;
-
-=======
->>>>>>> 02972a43
   public static final double carrageMassKg = Units.lbsToKilograms(15);
   public static final double drumRadiusMeters = Units.inchesToMeters(1.4);
   public static final double minHeightInches = 0;
