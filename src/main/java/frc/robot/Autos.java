package frc.robot;

import static edu.wpi.first.wpilibj2.command.Commands.*;
import static frc.robot.RobotCommands.*;
import static frc.robot.RobotCommands.ScoreState.*;
import static frc.robot.subsystems.elevator.ElevatorConstants.ElevatorHeight.*;

import choreo.auto.AutoChooser;
import choreo.auto.AutoFactory;
import choreo.auto.AutoRoutine;
import choreo.auto.AutoTrajectory;
import choreo.trajectory.SwerveSample;
import choreo.trajectory.Trajectory;
import edu.wpi.first.wpilibj.DriverStation;
import edu.wpi.first.wpilibj.smartdashboard.SmartDashboard;
import edu.wpi.first.wpilibj2.command.Command;
import edu.wpi.first.wpilibj2.command.Commands;
import frc.robot.subsystems.carriage.Carriage;
import frc.robot.subsystems.drive.Drive;
import frc.robot.subsystems.elevator.Elevator;
import frc.robot.subsystems.intake.Intake;
import frc.robot.util.AllianceFlipUtil;
import frc.robot.util.PoseManager;
import org.littletonrobotics.junction.Logger;
import org.littletonrobotics.junction.networktables.LoggedDashboardChooser;

public class Autos {
  private final Drive drive;
  private final Carriage carriage;
  private final Elevator elevator;
  private final Intake intake;
  private final PoseManager poseManager;

  private final AutoFactory factory;
  private final AutoChooser chooser;

  private final LoggedDashboardChooser<Command> nonChoreoChooser =
      new LoggedDashboardChooser<Command>("Non-Choreo Chooser");
  private static final boolean isChoreoAuto = true;

  private int coralOnL3 = 0;
  private int coralOnL2 = 0;

  public Autos(
      Drive drive, Carriage carriage, Elevator elevator, Intake intake, PoseManager poseManager) {
    this.drive = drive;
    this.carriage = carriage;
    this.elevator = elevator;
    this.intake = intake;
    this.poseManager = poseManager;

    factory =
        new AutoFactory(
            poseManager::getPose,
            poseManager::setPose,
            drive::followTrajectory,
            true,
            drive,
            (Trajectory<SwerveSample> traj, Boolean bool) -> {
              Logger.recordOutput(
                  "Drive/Choreo/Active Traj",
                  (AllianceFlipUtil.shouldFlip() ? traj.flipped() : traj).getPoses());
              Logger.recordOutput(
                  "Drive/Choreo/Current Traj End Pose",
                  traj.getFinalPose(AllianceFlipUtil.shouldFlip()).get());
              Logger.recordOutput(
                  "Drive/Choreo/Current Traj Start Pose",
                  traj.getInitialPose(AllianceFlipUtil.shouldFlip()).get());
            });

    // TODO:
    // factory
    // .bind("scoreCoral", SCORECMD())
    // .bind("RemoveAlgae", RemoveAlageCMD())

    // .bind("scoreAlgae", ScoreAlgaeCMD())

    /* Set up main choreo routines */
    chooser = new AutoChooser();
    // chooser.addRoutine("Example Auto Routine", this::exampleAutoRoutine);
    chooser.addRoutine("WallLKAlgaeL2L3", this::WallLKAlgaeL2L3);
    chooser.addRoutine(
        "CenterGHProcessorEFProcessorCDProcessorAlgaeIL2",
        this::CenterGHProcessorEFProcessorCDProcessorAlgaeIL2);
    chooser.addRoutine(
        "CenterJIProcessorGHProcessorEFProcessorAlgaeIL2",
        this::CenterJIProcessorGHProcessorEFProcessorAlgaeIL2);
    chooser.addRoutine("WallJILKAlgaeL2L3", this::WallJILKAlgaeL2L3);
    chooser.addRoutine("WallJIL2AlgaeL2L1", this::WallJIL2AlgaeL2L1);
    chooser.addRoutine("CenterWallL1", this::CenterWallL1);

    if (!DriverStation.isFMSAttached()) {
      // Set up test choreo routines

      // SysID & non-choreo routines
      if (!isChoreoAuto) {
        nonChoreoChooser.addOption("Module Turn Tuning", drive.tuneModuleTurn());
        nonChoreoChooser.addOption("Module Drive Tuning", drive.tuneModuleDrive());

        // Set up SysId routines
        nonChoreoChooser.addOption(
            "Drive Wheel Radius Characterization", drive.wheelRadiusCharacterization());
        nonChoreoChooser.addOption(
            "Drive Simple FF Characterization", drive.feedforwardCharacterization());
      }
    }

    SmartDashboard.putData("Choreo Chooser", chooser);
  }

  /**
   * Use this to pass the autonomous command to the main {@link Robot} class.
   *
   * @return the command to run in autonomous
   */
  public Command getAutonomousCommand() {
    return isChoreoAuto ? chooser.selectedCommandScheduler() : nonChoreoChooser.get();
  }

  // Options: .done() = when routine is done, AtTime("x") = run cmd on eventMarker,
  // .active().whileTrue() =  Trigger while the trajectory is still running.
  // Routines

  public AutoRoutine CenterWallL1() {

    // Triggers can be combined using logical conditions for branching autos:

    // Load the routine's trajectories
    AutoRoutine routine = factory.newRoutine("CenterWallLKAlgaeL1");
    AutoTrajectory CenterWallToLK = routine.trajectory("CenterWallToLK");
    AutoTrajectory lKToStationHigh = routine.trajectory("KLEjectToStationHigh");
    AutoTrajectory stationHighToLKL2 = routine.trajectory("StationHighToKLL2");

    // When the routine begins, reset odometry and start the first trajectory
    routine
        .active()
        .onTrue(
            Commands.sequence(
                CenterWallToLK.resetOdometry(), CenterWallToLK.cmd() // start traj
                ));

    CenterWallToLK.done()
        .onTrue( // WHEN WE FINISH LAST PATH
            Commands.sequence( // RUN THESE COMMANDS IN SEQUENTIAL ORDER
            elevator
            .request(L2)
            .andThen(score(elevator, carriage))
            .andThen(runOnce(() -> {scoreState = Dealgify;}), fullScore(drive, elevator, carriage, intake, poseManager)), // Dealgify
                lKToStationHigh.cmd() // START NEXT PATH
                ));
    lKToStationHigh
        .done()
        .onTrue(
            Commands.sequence(
                // INTAKE CORAL
                stationHighToLKL2.cmd()));
    stationHighToLKL2
        .done()
        .onTrue(
            Commands.sequence(
                // SCORE CORAL L1 KL
                lKToStationHigh.cmd()));

    return routine;
  }

  public AutoRoutine WallLKAlgaeL2L3() {
    AutoRoutine routine = factory.newRoutine("WallLKAlgaeL2L3");
    AutoTrajectory CenterWallToLKAlgae = routine.trajectory("CenterWallToLKAlgae");
    AutoTrajectory LKToStationHigh = routine.trajectory("LKToStationHigh");
    AutoTrajectory StationHighToK = routine.trajectory("StationHighToK");
    AutoTrajectory KToStationHigh = routine.trajectory("KToStationHigh");
    AutoTrajectory StationHighToL = routine.trajectory("StationHighToL");
    AutoTrajectory LToStationHigh = routine.trajectory("LToStationHigh");

    // When the routine begins, reset odometry and start the first trajectory
    routine
        .active()
        .onTrue(
            CenterWallToLKAlgae.resetOdometry().andThen(CenterWallToLKAlgae.cmd().alongWith(null)));
    CenterWallToLKAlgae.done()
        .onTrue( // When CenterWallToLKAlgae is done
            elevator
                .request(L1) // Set the elevator to go to L1
                .andThen(score(elevator, carriage)) // Run score command
            );
<<<<<<< HEAD
    lKToStationHigh
        .done()
        .onTrue(
            Commands.sequence(
                // INTAKE CORAL, you should use a binding here so that when as the robot approaches
                // the station it starts intaking
                
                stationHighToLKL2.cmd()));

               // routine.anyActive(lKToStationHigh).onTrue(Commands.sequence());

    stationHighToLKL2
        .done()
=======
    CenterWallToLKAlgae.done()
        .onTrue(Commands.waitUntil(() -> carriage.algaeHeld()).andThen(LKToStationHigh.cmd()));
    // Add binding in choreo to shoot out the algae
    LKToStationHigh.done()
        .or(KToStationHigh.done())
        .onTrue( // may need to add a small wait command here depending on how mechanical works
            Commands.either(StationHighToL.cmd(), StationHighToK.cmd(), () -> coralOnL2 >= 1));
    // For intaking coral see robot.configureBindings, state-based triggers, all the time
    StationHighToK.done()
>>>>>>> 3e14e7fe
        .onTrue(
            Commands.either(
                    elevator.request(L2).finallyDo(() -> coralOnL2 += 1),
                    elevator.request(L3).finallyDo(() -> coralOnL3 += 1),
                    () -> coralOnL3 >= 2)
                .andThen(score(elevator, carriage))); // Run score command
    StationHighToK.done()
        .onTrue(Commands.waitUntil(() -> !carriage.coralHeld()).andThen(KToStationHigh.cmd()));
    StationHighToL.done().onTrue(getAutonomousCommand());

<<<<<<< HEAD
    // I'm not quite sure how to make it loop given you want the same thing to happen multiple
    // times. I'm going to ask on the Sleipnir discord
    //new Trigger (() -> {});
    //routine.anyActive(stationHighToLKL2, null).onTrue(Commands.sequence());
=======
>>>>>>> 3e14e7fe
    return routine;
  }

  public AutoRoutine WallJILKAlgaeL2L3() {

    AutoRoutine routine = factory.newRoutine("WallJILKAlgaeL2L3");

    AutoTrajectory centerWallToJI = routine.trajectory("CenterWallToJIAlgae");
    AutoTrajectory lKToStationHigh = routine.trajectory("KLEjectToStationHigh");
    AutoTrajectory stationHighToLKL2 = routine.trajectory("StationHighToKLL2");
    AutoTrajectory jIToKLAlgae = routine.trajectory("JIToKLAlgae");

    routine
        .active()
        .onTrue(

        Commands.sequence(
            centerWallToJI.resetOdometry(), centerWallToJI.cmd() // start traj
            )
        );
        
    centerWallToJI
        .done()
        .onTrue(
            Commands.sequence(
                elevator
                .request(L2)
                .andThen(score(elevator, carriage))
                .andThen(runOnce(() -> {scoreState = Dealgify;}), fullScore(drive, elevator, carriage, intake, poseManager)), // Dealgify
                jIToKLAlgae.cmd()));
    jIToKLAlgae
        .done()
        .onTrue(
            Commands.sequence(
                runOnce(() -> {scoreState = Dealgify;}), fullScore(drive, elevator, carriage, intake, poseManager),
                lKToStationHigh.cmd()));
    lKToStationHigh
        .done()
        .onTrue(
            Commands.sequence(
                // INTAKE CORAL
                stationHighToLKL2.cmd()));
    stationHighToLKL2
        .done()
        .onTrue(
            Commands.sequence(
                elevator
                .request(L3)
                .andThen(score(elevator, carriage)),
                lKToStationHigh.cmd()));
    return routine;
  }

  public AutoRoutine CenterGHProcessorEFProcessorCDProcessorAlgaeIL2() {
    AutoRoutine routine = factory.newRoutine("CenterJIProcessorHGProcessorEFProcessorAlgaeIL2");

    AutoTrajectory centerToGH = routine.trajectory("CenterToHGAlgae");
    AutoTrajectory cDprocessorScore = routine.trajectory("CDToProcessorScore");
    AutoTrajectory gHToProcessorScore = routine.trajectory("GHToProcessorScore");
    AutoTrajectory eFToCD = routine.trajectory("EFToCDAlgae");
    AutoTrajectory processorScoreToEFAlgae = routine.trajectory("ProcessorScoreToEFAlgae");

    routine
        .active()
        .onTrue(
            Commands.sequence(
                centerToGH.resetOdometry(),
                centerToGH.cmd()));
    centerToGH
        .done()
        .onTrue(
            Commands.sequence(
                elevator
                .request(L2)
                .andThen(score(elevator, carriage))
                .andThen(runOnce(() -> {scoreState = Dealgify;}), fullScore(drive, elevator, carriage, intake, poseManager)), // Dealgify
                gHToProcessorScore.cmd()));
    gHToProcessorScore
        .done()
        .onTrue(
            Commands.sequence(
                //score algae
                ));
    processorScoreToEFAlgae
        .done()
        .onTrue(
            Commands.sequence(
                runOnce(() -> {scoreState = Dealgify;}), 
                fullScore(drive, elevator, carriage, intake, poseManager),
                eFToCD.cmd()));
    eFToCD
        .done()
        .onTrue(
            Commands.sequence(
                runOnce(() -> {scoreState = Dealgify;}), 
                fullScore(drive, elevator, carriage, intake, poseManager),
                cDprocessorScore.cmd()));

    return routine;
  }

  public AutoRoutine WallJIL2AlgaeL2L1() {

    AutoRoutine routine = factory.newRoutine("WallJIL2AlgaeL2L1");

    // Load the routine's trajectories
    AutoTrajectory centerToJI = routine.trajectory("CenterWallToJIAlgae");
    AutoTrajectory JIToStationHigh = routine.trajectory("JIToStationHigh");
    AutoTrajectory StationHighToJI = routine.trajectory("StationHighToJI");

    // When the routine begins, reset odometry and start the first trajectory
    routine
        .active()
        .onTrue(
            Commands.sequence(
                centerToJI.resetOdometry(), centerToJI.cmd() // start traj
                ));
    centerToJI
        .done()
        .onTrue(
            Commands.sequence(
                drive.fullAutoDrive(
                    () ->
                        AllianceFlipUtil.apply(
                            poseManager.closestFace().rightBranch.getPose())), // get closest branch
                elevator
                    .request(L1)
                    .andThen(RobotCommands.score(elevator, carriage)), // score on L1
                // //Tell next pos (L3)
                drive.fullAutoDrive(() -> poseManager.closestFace().getPose()),
                elevator
                    .request(AlgaeHigh)
                    .andThen(elevator.enableElevator()) // delagify pt1
                    .andThen(carriage.highDealgify())
                    .andThen(elevator.disableElevator()), // delgify pt2
                JIToStationHigh.cmd()));
    JIToStationHigh.done()
        .onTrue(
            Commands.sequence(
                carriage.intakeCoral().until(carriage::coralHeld),
                StationHighToJI.cmd().alongWith(elevator.request(L3))));
    StationHighToJI.done()
        .onTrue(
            Commands.sequence(
                drive.fullAutoDrive(
                    () ->
                        AllianceFlipUtil.apply(
                            poseManager.closestFace().rightBranch.getPose())), // get closest branch
                elevator
                    .request(L3)
                    .andThen(RobotCommands.score(elevator, carriage)), // score on L3
                JIToStationHigh.cmd()));
    return routine;
  }

  public AutoRoutine CenterJIProcessorGHProcessorEFProcessorAlgaeIL2() {

    AutoRoutine routine = factory.newRoutine("CenterJIProcessorHGProcessorEFProcessorAlgaeIL2");

    AutoTrajectory centerToJI = routine.trajectory("CenterWallToJIAlgae");
    AutoTrajectory gHToProcessorScore = routine.trajectory("GHToProcessorScore");
    AutoTrajectory jIToGH = routine.trajectory("JIToGH");
    AutoTrajectory eFToProcessorScore = routine.trajectory("eFToProcessorScore");
    AutoTrajectory processorScoreToEFAlgae = routine.trajectory("ProcessorScoreToEFAlgae");

    routine
        .active()
        .onTrue(
            Commands.sequence(
                Commands.print("Performing Auto!"),
                centerToJI.resetOdometry(),
                centerToJI.cmd(),
                Commands.print("xcvbn")));
    centerToJI
        .done()
        .onTrue(
            Commands.sequence(
                elevator
                .request(L2)
                .andThen(score(elevator, carriage))
                .andThen(runOnce(() -> {scoreState = Dealgify;}), fullScore(drive, elevator, carriage, intake, poseManager)),
                jIToGH.cmd()));
    jIToGH
        .done()
        .onTrue(
            Commands.sequence(
                // SCORE ALGAE
                gHToProcessorScore.cmd()));
    gHToProcessorScore
        .done()
        .onTrue(
            Commands.sequence(
                elevator
                    .request(L3)
                    .andThen(RobotCommands.score(elevator, carriage)),
                processorScoreToEFAlgae.cmd()));
    processorScoreToEFAlgae.done().onTrue(Commands.sequence(eFToProcessorScore.cmd()));
    return routine;
  }
}<|MERGE_RESOLUTION|>--- conflicted
+++ resolved
@@ -184,21 +184,6 @@
                 .request(L1) // Set the elevator to go to L1
                 .andThen(score(elevator, carriage)) // Run score command
             );
-<<<<<<< HEAD
-    lKToStationHigh
-        .done()
-        .onTrue(
-            Commands.sequence(
-                // INTAKE CORAL, you should use a binding here so that when as the robot approaches
-                // the station it starts intaking
-                
-                stationHighToLKL2.cmd()));
-
-               // routine.anyActive(lKToStationHigh).onTrue(Commands.sequence());
-
-    stationHighToLKL2
-        .done()
-=======
     CenterWallToLKAlgae.done()
         .onTrue(Commands.waitUntil(() -> carriage.algaeHeld()).andThen(LKToStationHigh.cmd()));
     // Add binding in choreo to shoot out the algae
@@ -208,7 +193,6 @@
             Commands.either(StationHighToL.cmd(), StationHighToK.cmd(), () -> coralOnL2 >= 1));
     // For intaking coral see robot.configureBindings, state-based triggers, all the time
     StationHighToK.done()
->>>>>>> 3e14e7fe
         .onTrue(
             Commands.either(
                     elevator.request(L2).finallyDo(() -> coralOnL2 += 1),
@@ -219,13 +203,6 @@
         .onTrue(Commands.waitUntil(() -> !carriage.coralHeld()).andThen(KToStationHigh.cmd()));
     StationHighToL.done().onTrue(getAutonomousCommand());
 
-<<<<<<< HEAD
-    // I'm not quite sure how to make it loop given you want the same thing to happen multiple
-    // times. I'm going to ask on the Sleipnir discord
-    //new Trigger (() -> {});
-    //routine.anyActive(stationHighToLKL2, null).onTrue(Commands.sequence());
-=======
->>>>>>> 3e14e7fe
     return routine;
   }
 
