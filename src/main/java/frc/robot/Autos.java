--- conflicted
+++ resolved
@@ -370,7 +370,6 @@
     AutoTrajectory IToGHAlgae = routine.trajectory("FToGHAlgae");
     AutoTrajectory hGToProcessorScore = routine.trajectory("GHToProcessorScore");
 
-<<<<<<< HEAD
     routine.active().onTrue(CenterWallToI.resetOdometry().andThen(CenterWallToI.cmd()));
     CenterWallToI.done()
         .onTrue(
@@ -402,52 +401,6 @@
         .done()
         .onTrue(scoreProcessor(carriage, intake, poseManager, true, hGToProcessorScore.done()));
 
-=======
-    // When the routine begins, reset odometry and start the first trajectory
-    routine
-        .active()
-        .onTrue(
-            Commands.sequence(
-                centerToJI.resetOdometry(), centerToJI.cmd() // start traj
-                ));
-    // centerToJI
-    //     .done()
-    //     .onTrue(
-    //         Commands.sequence(
-    //             drive.fullAutoDrive(
-    //                 () ->
-    //                     AllianceFlipUtil.apply(
-    //                         poseManager.closestFace().rightBranch.getPose())), // get closest
-    // branch
-    //             // elevator
-    //             //     .request(L1)
-    //             //     .andThen(RobotCommands.score(elevator, carriage)), // score on L1
-    //             // //Tell next pos (L3)
-    //             drive.fullAutoDrive(() -> poseManager.closestFace().getPose()),
-    //             elevator
-    //                 .request(AlgaeHigh)
-    //                 .andThen(elevator.enableElevator()) // delagify pt1
-    //                 .andThen(carriage.highDealgify())
-    //                 .andThen(elevator.disableElevator()), // delgify pt2
-    //             JIToStationHigh.cmd()));
-    // JIToStationHigh.done()
-    //     .onTrue(
-    //         Commands.sequence(
-    //             carriage.intakeCoral().until(carriage::coralHeld),
-    //             StationHighToJI.cmd().alongWith(elevator.request(L3))));
-    // StationHighToJI.done()
-    //     .onTrue(
-    //         Commands.sequence(
-    //             drive.fullAutoDrive(
-    //                 () ->
-    //                     AllianceFlipUtil.apply(
-    //                         poseManager.closestFace().rightBranch.getPose())), // get closest
-    // branch
-    //             // elevator
-    //             //     .request(L3)
-    //             //     .andThen(RobotCommands.score(elevator, carriage)), // score on L3
-    //             JIToStationHigh.cmd()));
->>>>>>> f72babca
     return routine;
   }
 
