package frc.robot;

import choreo.auto.AutoChooser;
import choreo.auto.AutoFactory;
import choreo.auto.AutoRoutine;
import choreo.auto.AutoTrajectory;
import choreo.trajectory.SwerveSample;
import choreo.trajectory.Trajectory;
import edu.wpi.first.wpilibj.DriverStation;
import edu.wpi.first.wpilibj.smartdashboard.SmartDashboard;
import edu.wpi.first.wpilibj2.command.Command;
import edu.wpi.first.wpilibj2.command.Commands;
import edu.wpi.first.wpilibj2.command.button.RobotModeTriggers;
import edu.wpi.first.wpilibj2.command.button.Trigger;
import frc.robot.subsystems.drive.Drive;
import frc.robot.util.AllianceFlipUtil;
import frc.robot.util.PoseManager;
import org.littletonrobotics.junction.Logger;
import org.littletonrobotics.junction.networktables.LoggedDashboardChooser;

public class Autos {
  private final Drive drive;
  private final PoseManager poseManager;

  private final AutoFactory factory;
  private final AutoChooser chooser;

  private final LoggedDashboardChooser<Command> nonChoreoChooser =
      new LoggedDashboardChooser<Command>("Non-Choreo Chooser");
  private static final boolean isChoreoAuto = true;

  public Autos(Drive drive, PoseManager poseManager) {
    this.drive = drive;
    this.poseManager = poseManager;

    factory =
        new AutoFactory(
            poseManager::getPose,
            poseManager::setPose,
            drive::followTrajectory,
            true,
            drive,
            (Trajectory<SwerveSample> traj, Boolean bool) -> {
              Logger.recordOutput(
                  "Drive/Choreo/Active Traj",
                  (AllianceFlipUtil.shouldFlip() ? traj.flipped() : traj).getPoses());
              Logger.recordOutput(
                  "Drive/Choreo/Current Traj End Pose",
                  traj.getFinalPose(AllianceFlipUtil.shouldFlip()).get());
              Logger.recordOutput(
                  "Drive/Choreo/Current Traj Start Pose",
                  traj.getInitialPose(AllianceFlipUtil.shouldFlip()).get());
            });


    //TODO:
    //factory
    //.bind("scoreCoral", SCORECMD())
    //.bind("RemoveAlgae", RemoveAlageCMD())

    //.bind("scoreAlgae", ScoreAlgaeCMD())

    chooser = new AutoChooser();
        // autoChooser.addCmd("Example Auto Command", this::exampleAutoCommand);
      chooser.addRoutine("WallLKAlgaeL2L3",this::WallLKAlgaeL2L3);
      chooser.addRoutine("ProcessorCDAlgaeL2L3",this::CenterJIProcessorHGProcessorEFProcessorAlgaeIL2);
      chooser.addRoutine("ProcessorCDAlgaeProcessorL2L3",this::WallJIL2AlgaeL2L1);
      chooser.addRoutine("WallJILKAlgaeL2L3",this::WallJILKAlgaeL2L3);
        // Put the auto chooser on the dashboard
       // SmartDashboard.putData(autoChooser);
      SmartDashboard.putData(chooser);
        // Schedule the selected auto during the autonomous period
        //RobotModeTriggers.autonomous().whileTrue(autoChooser.selectedCommandScheduler());
      RobotModeTriggers.autonomous().whileTrue(chooser.selectedCommandScheduler());

    if (!DriverStation.isFMSAttached()) {
      // Set up test choreo routines

      // SysID & non-choreo routines
      if (!isChoreoAuto) {
        nonChoreoChooser.addOption("Module Drive Tuning", drive.tuneModuleDrive());
        nonChoreoChooser.addOption("Module Turn Tuning", drive.tuneModuleTurn());

        // Set up SysId routines
        nonChoreoChooser.addOption(
            "Drive Wheel Radius Characterization", drive.wheelRadiusCharacterization());
        nonChoreoChooser.addOption(
            "Drive Simple FF Characterization", drive.feedforwardCharacterization());
      }
    }
  }

  /**
   * Use this to pass the autonomous command to the main {@link Robot} class.
   *
   * @return the command to run in autonomous
   */
  public Command getAutonomousCommand() {
    return isChoreoAuto ? chooser.selectedCommandScheduler() : nonChoreoChooser.get();
  }


<<<<<<< HEAD

  // Example Routines
=======
 // Options: .done() = when routine is done, AtTime("x") = run cmd on eventMarker, 
  //.active().whileTrue() =  Trigger while the trajectory is still running.
  // Routines
>>>>>>> dd511278
public Command CenterWallLKAlgaeL1() {
    return Commands.sequence(
        factory.resetOdometry("CenterWallToLK"), //   
        // PICK UP ALGAE AND SCORE CORAL
        factory.trajectoryCmd("KLEject"), // GET RID OF ALGAE
        factory.trajectoryCmd("KLtoStationHigh"), // GO TO CORAL PICKUP
        //PICK UP CORAL
         factory.trajectoryCmd("StationHighToKLL2") // GO TO CORAL
         //PLACE CORAL
    );
}
public AutoRoutine CenterWallL1() {

  //Triggers can be combined using logical conditions for branching autos:

  // Load the routine's trajectories
  AutoRoutine routine = factory.newRoutine("CenterWallLKAlgaeL1");
  AutoTrajectory centerToLK = routine.trajectory("CenterWallToLK");
  AutoTrajectory lKToStationHigh = routine.trajectory("KLtoStationHigh");
  AutoTrajectory stationHighToLKL2 = routine.trajectory("StationHighToKLL1");

    // When the routine begins, reset odometry and start the first trajectory
    routine
        .active()
        .onTrue(
            Commands.sequence(
                centerToLK.cmd().beforeStarting(Commands.print("moving to LK")),
                centerToLK.resetOdometry(),
                centerToLK.cmd() // start traj
                ));


                centerToGH.AllianceFlipUtil.applyY()
    centerToLK.done().onTrue( // WHEN WE FINISH LAST PATH
            Commands.sequence( // RUN THESE COMMANDS IN SEQUENTIAL ORDER
                 // SCORE CORAL L1 KL
                lKToStationHigh.cmd() // START NEXT PATH
                ));
    lKToStationHigh.done().onTrue(
            Commands.sequence(
                // INTAKE CORAL
                stationHighToLKL2.cmd()));
     stationHighToLKL2.done().onTrue( 
                Commands.sequence( 
                    // SCORE CORAL L1 KL
                    lKToStationHigh.cmd()
                    ));
     lKToStationHigh.done().onTrue(
                Commands.sequence(
                    intake("high"),
                    stationHighToLKL2.cmd()));
     stationHighToLKL2.done().onTrue( 
                    Commands.sequence(
                        // SCORE CORAL L1 KL
                        lKToStationHigh.cmd() 
                        ));
      lKToStationHigh.done().onTrue(
                    Commands.sequence(
                        // INTAKE CORAL
                        stationHighToLKL2.cmd()));       
    return routine;
}
<<<<<<< HEAD

// Routines
public AutoRoutine WallLKAlgaeL2L3 () {

  AutoRoutine routine = factory.newRoutine("WallLKAlgaeL2L3");

  AutoTrajectory centerWallToLK = routine.trajectory("CenterWallToLK");
  AutoTrajectory lKToStationHigh = routine.trajectory("LKtoStationHigh");
  AutoTrajectory stationHighToLKL2 = routine.trajectory("StationHighToLKL2");
  
  routine.active().onTrue(
    Commands.sequence(
      Commands.print("Performing WallLKAlgaeL2L3 Auto!"),
      centerWallToLK.resetOdometry(),
      centerWallToLK.cmd() 
      )
  );
  
  centerWallToLK.done().onTrue(
    Commands.sequence(
      //Placeholder; no meaning or use until Subsystem team gets their stuff done
      Commands.print("Dealgaefied!"),
      Commands.print("Arrived at Algae LK, moving to Station High!"),
        lKToStationHigh.cmd()
      )
  );

  lKToStationHigh.done().onTrue(
    Commands.sequence(
      Commands.print("Arrived at Station High, moving to Algae LK L2!"),
      stationHighToLKL2.cmd()
      )
  );

  stationHighToLKL2.done().onTrue(
    Commands.sequence(
      Commands.print("Arrived at Algae LK L2, moving to Station High!"),
      lKToStationHigh.cmd()
      )
  );

  lKToStationHigh.done().onTrue(
    Commands.sequence(
      Commands.print("Arrived at Station High, moving to Algae LK L2!"),
      stationHighToLKL2.cmd()
      )
  );

  stationHighToLKL2.done().onTrue(
    Commands.sequence(
      Commands.print("Arrived at Algae LK L2, moving to Station High!"),
      lKToStationHigh.cmd()
      )
  );

  lKToStationHigh.done().onTrue(
    Commands.sequence(
      Commands.print("Arrived at Station High, moving to Algae LK L2!"),
      stationHighToLKL2.cmd()
      )
  );

  stationHighToLKL2.done().onTrue(
    Commands.sequence(
      Commands.print("Arrived at Algae LK L2, moving to Station High!"),
      lKToStationHigh.cmd()
      )
  );

  lKToStationHigh.done().onTrue(
    Commands.sequence(
      Commands.print("Arrived at Station High, moving to Algae LK L2!"),
      stationHighToLKL2.cmd()
      )
  );

=======
public AutoRoutine WallLKAlgaeL2L3 () {
  AutoRoutine routine = factory.newRoutine("CenterWallLKAlgaeL1");
  AutoTrajectory centerToLK = routine.trajectory("CenterWallToLK");
  AutoTrajectory lKToStationHigh = routine.trajectory("KLtoStationHigh");
  AutoTrajectory stationHighToLKL2 = routine.trajectory("StationHighToKLL1");

    // When the routine begins, reset odometry and start the first trajectory
    routine
        .active()
        .onTrue(
            Commands.sequence(
                centerToLK.cmd().beforeStarting(Commands.print("moving to LK")),
                centerToLK.resetOdometry(),
                centerToLK.cmd() // start traj
                ));

    centerToLK.done().onTrue( // WHEN WE FINISH LAST PATH
            Commands.sequence( // RUN THESE COMMANDS IN SEQUENTIAL ORDER
                 // SCORE CORAL L1 KL
                 // REMOVE ALGAE L2 KL
                lKToStationHigh.cmd() // START NEXT PATH
                ));
    lKToStationHigh.done().onTrue(
            Commands.sequence(
                // INTAKE CORAL
                stationHighToLKL2.cmd()));
     stationHighToLKL2.done().onTrue( 
                Commands.sequence( 
                    // SCORE CORAL L2/3 KL
                    lKToStationHigh.cmd()
                    ));
     lKToStationHigh.done().onTrue(
                Commands.sequence(
                    intake("high"),
                    stationHighToLKL2.cmd()));
     stationHighToLKL2.done().onTrue( 
                    Commands.sequence(
                        // SCORE CORAL L2/3 KL
                        lKToStationHigh.cmd() 
                        ));
      lKToStationHigh.done().onTrue(
                    Commands.sequence(
                        // INTAKE CORAL
                        stationHighToLKL2.cmd()));       
>>>>>>> dd511278
  return routine;

}
public AutoRoutine WallJILKAlgaeL2L3 () {
 
  AutoRoutine routine = factory.newRoutine("WallJILKAlgaeL2L3");

  AutoTrajectory centerWallToJI = routine.trajectory("CenterWallToJI");
  AutoTrajectory lKToStationHigh = routine.trajectory("LKtoStationHigh");
  AutoTrajectory stationHighToLKL2 = routine.trajectory("StationHighToLKL2");
  AutoTrajectory jIToKLAlgae = routine.trajectory("JIToKLAlgae");
<<<<<<< HEAD
   
  routine.active().onTrue(
    Commands.sequence(
      Commands.print("Performing WallLKAlgaeL2L3 Auto!"),
      centerWallToJI.resetOdometry(),
      centerWallToJI.cmd() 
=======
  
    routine.active().onTrue(
      Commands.sequence(
          Commands.print("Performing WallLKAlgaeL2L3 Auto!"),
          centerWallToJI.resetOdometry(),
          centerWallToJI.cmd() 
>>>>>>> dd511278
      )
  );
  centerWallToJI.done().onTrue(
    Commands.sequence(
<<<<<<< HEAD
      //Placeholder; no meaning or use until Subsystem team gets their stuff done
      Commands.print("Dealgaefied!"),
      Commands.print("Arrived at Algae JI, moving to Algae LK!"),
      jIToKLAlgae.cmd()
      )
  );

  jIToKLAlgae.done().onTrue(
    Commands.sequence(
      //Placeholder; no meaning or use until Subsystem team gets their stuff done
      Commands.print("Dealgaefied!"),
      Commands.print("Arrived at Algae LK, moving to Station High!"),
      lKToStationHigh.cmd()
      )
  );

  lKToStationHigh.done().onTrue(
    Commands.sequence(
      Commands.print("Arrived at Station High, moving to Algae LK!"),
      stationHighToLKL2.cmd()
=======
       //SCORE CORAL L2 IJ
       jIToKLAlgae.cmd()
   )
  );
  jIToKLAlgae.done().onTrue(
    Commands.sequence(
       //REMOVE ALGAE L2 LK
       lKToStationHigh.cmd()
   )
  );
  lKToStationHigh.done().onTrue(
    Commands.sequence(
       //INTAKE CORAL
        stationHighToLKL2.cmd()
>>>>>>> dd511278
      )
  );

  stationHighToLKL2.done().onTrue(
      Commands.sequence(
        //SCORE CORAL L2/3
        lKToStationHigh.cmd()
    )
  );
  lKToStationHigh.done().onTrue(
    Commands.sequence(
        //INTAKE CORAL
        stationHighToLKL2.cmd()
      )
  );
<<<<<<< HEAD

  lKToStationHigh.done().onTrue(
    Commands.sequence(
      Commands.print("Arrived at Station High, moving to Algae LK!"),
      stationHighToLKL2.cmd()
      )
  );

  stationHighToLKL2.done().onTrue(
    Commands.sequence(
      Commands.print("Arrived at Algae LK, moving to Station High!"),
      lKToStationHigh.cmd()
      )
  );

  lKToStationHigh.done().onTrue(
    Commands.sequence(
      Commands.print("Arrived at Station High, moving to Algae LK!"),
      stationHighToLKL2.cmd()
      )
  );

  stationHighToLKL2.done().onTrue(
    Commands.sequence(
      Commands.print("Arrived at Algae LK, moving to Station High!"),
      lKToStationHigh.cmd()
      )
  );

  lKToStationHigh.done().onTrue(
    Commands.sequence(
      Commands.print("Arrived at Station High, moving to Algae LK!"),
      stationHighToLKL2.cmd()
      )
  );

=======
  stationHighToLKL2.done().onTrue(
    Commands.sequence(
        //SCORE CORAL L2/3
        lKToStationHigh.cmd()
    ) 
  );
  lKToStationHigh.done().onTrue(
    Commands.sequence(
       //INTAKE CORAL
       stationHighToLKL2.cmd()
      )
  );
  stationHighToLKL2.done().onTrue(
      Commands.sequence(
        //SCORE CORAL L2/3
         lKToStationHigh.cmd()
    )
  );
  lKToStationHigh.done().onTrue(
    Commands.sequence(
        //INTAKE CORAL
        stationHighToLKL2.cmd()
        )
    );
>>>>>>> dd511278
  return routine;

}  
<<<<<<< HEAD
public AutoRoutine CenterJIProcessorHGProcessorEFProcessorAlgaeIL2 () {
  
=======
public AutoRoutine CenterGHProcessorEFProcessorCDProcessorAlgaeIL2 () {
>>>>>>> dd511278
  AutoRoutine routine = factory.newRoutine("CenterJIProcessorHGProcessorEFProcessorAlgaeIL2");

  AutoTrajectory centerToGH = routine.trajectory("CenterToHGAlgae");
  AutoTrajectory cDprocessorScore = routine.trajectory("CDToProcessorScore");
  AutoTrajectory gHToProcessorScore = routine.trajectory("GHToProcessorScore");
  AutoTrajectory eFToCD = routine.trajectory("EFToCDAlgae");
  AutoTrajectory processorScoreToEFAlgae = routine.trajectory("ProcessorScoreToEFAlgae");
  AutoTrajectory processorScoreToCDAlgae = routine.trajectory("ProcessorScoreToCD");
  
<<<<<<< HEAD
  routine.active().onTrue(
    Commands.sequence(
      Commands.print("Performing CenterJIProcessorHGProcessorEFProcessorAlgaeIL2 Auto!"),
      centerWallToJI.resetOdometry(),
      centerWallToJI.cmd() 
      )
  );
  
  centerWallToJI.done().onTrue(
    Commands.sequence(
      //Placeholder; no meaning or use until Subsystem team gets their stuff done
      Commands.print("Dealgaefied!"),
      Commands.print("Arrived at Algae JI, moving to Processor Score!"),
      jIToProcessorScore.cmd() 
      )
  );

  jIToProcessorScore.done().onTrue(
    Commands.sequence(
      //Placeholder; no meaning or use until Subsystem team gets their stuff done
      Commands.print("Algae Scored!"),
      Commands.print("Arrived at Processor Score, moving to Algae EF!"),
      processorScoreToEFAlgae.cmd()
      )
  );

  processorScoreToEFAlgae.done().onTrue(
    Commands.sequence(
      //Placeholder; no meaning or use until Subsystem team gets their stuff done
      Commands.print("Dealgaefied!"),
      Commands.print("Arrived at Algae EF, moving to Processor Score!"),
      eFToProcessorScore.cmd()
      )
  );

  eFToProcessorScore.done().onTrue(
    Commands.sequence(
      //Placeholder; no meaning or use until Subsystem team gets their stuff done
      Commands.print("Algae Scored!"),
      Commands.print("Arrived at Processor Score, moving to Algae HG!"),
      processorScoreToHGAlgae.cmd()
      )
  );

  processorScoreToHGAlgae.done().onTrue(
    Commands.sequence(
      //Placeholder; no meaning or use until Subsystem team gets their stuff done
      Commands.print("Dealgaefied!"),
      Commands.print("Arrived at Algae HG, moving to Processor Score!"),
      gHToProcessorScore.cmd()
      )
  );

=======
    routine.active().onTrue(
      Commands.sequence(
          Commands.print("Performing CenterGHProcessorEFProcessorCDProcessorAlgaeIL2 Auto!"),
          centerWallToJI.resetOdometry(),
          centerToGH.cmd() 
      )
  );
  centerToGH.done().onTrue(
      Commands.sequence(
        //SCORE CORAL L1 GH
        //REMOVE ALGAE L2 GH KEEP
        gHToProcessorScore.cmd() 
    )
  );
  gHToProcessorScore.done().onTrue(
  Commands.sequence(
      //SCORE ALGAE
      processorScoreToEFAlgae.cmd()
   )
  );
  processorScoreToEFAlgae.done().onTrue(
  Commands.sequence(
      //REMOVE ALGAE L3 EF 
      eFToCD.cmd()
   )
  );
  eFToCD.done().onTrue(
  Commands.sequence(
        //REMOVE ALGAE L2 CD KEEP
      eFToProcessorScore.cmd()
   )
  );
  eFToProcessorScore.done().onTrue(
  Commands.sequence(
     //SCORE ALGAE
   )
  );
>>>>>>> dd511278
  return routine;

}
public AutoRoutine WallJIL2AlgaeL2L1() {

  AutoRoutine routine = factory.newRoutine("WallJIL2AlgaeL2L1");

  // Load the routine's trajectories
  AutoTrajectory centerToJI = routine.trajectory("CenterWallToJIAlgae");
  AutoTrajectory JIToStationHigh = routine.trajectory("JIToStationHigh");
  AutoTrajectory StationHighToJI = routine.trajectory("StationHighToJI");

  // When the routine begins, reset odometry and start the first trajectory
  routine
      .active()
      .onTrue(
          Commands.sequence(
              centerToLK.resetOdometry(),
              centerToJI.cmd() // start traj
              ));

      centerToJI.done().onTrue( 
          Commands.sequence(
              //SCORE CORAL L1 JI
              // REMOVE ALGAE L3 JI
              JIToStationHigh.cmd() 
              ));
      JIToStationHigh.done().onTrue(
          Commands.sequence(
            //INTAKE CORAL
            StationHighToJI.cmd()
            ));
      StationHighToJI.done().onTrue(
         Commands.sequence(
            //SCORE CORAL L2/3 JI
            JIToStationHigh.cmd()
            ));
      JIToStationHigh.done().onTrue(
          Commands.sequence(
              //INTAKE CORAL
              StationHighToJI.cmd()
              ));
       StationHighToJI.done().onTrue(
          Commands.sequence(
              //SCORE JI
              JIToStationHigh.cmd()
              ));
  return routine;
}
<<<<<<< HEAD
}
=======

>>>>>>> dd511278
<|MERGE_RESOLUTION|>--- conflicted
+++ resolved
@@ -100,14 +100,9 @@
   }
 
 
-<<<<<<< HEAD
-
-  // Example Routines
-=======
  // Options: .done() = when routine is done, AtTime("x") = run cmd on eventMarker, 
   //.active().whileTrue() =  Trigger while the trajectory is still running.
   // Routines
->>>>>>> dd511278
 public Command CenterWallLKAlgaeL1() {
     return Commands.sequence(
         factory.resetOdometry("CenterWallToLK"), //   
@@ -170,84 +165,6 @@
                         stationHighToLKL2.cmd()));       
     return routine;
 }
-<<<<<<< HEAD
-
-// Routines
-public AutoRoutine WallLKAlgaeL2L3 () {
-
-  AutoRoutine routine = factory.newRoutine("WallLKAlgaeL2L3");
-
-  AutoTrajectory centerWallToLK = routine.trajectory("CenterWallToLK");
-  AutoTrajectory lKToStationHigh = routine.trajectory("LKtoStationHigh");
-  AutoTrajectory stationHighToLKL2 = routine.trajectory("StationHighToLKL2");
-  
-  routine.active().onTrue(
-    Commands.sequence(
-      Commands.print("Performing WallLKAlgaeL2L3 Auto!"),
-      centerWallToLK.resetOdometry(),
-      centerWallToLK.cmd() 
-      )
-  );
-  
-  centerWallToLK.done().onTrue(
-    Commands.sequence(
-      //Placeholder; no meaning or use until Subsystem team gets their stuff done
-      Commands.print("Dealgaefied!"),
-      Commands.print("Arrived at Algae LK, moving to Station High!"),
-        lKToStationHigh.cmd()
-      )
-  );
-
-  lKToStationHigh.done().onTrue(
-    Commands.sequence(
-      Commands.print("Arrived at Station High, moving to Algae LK L2!"),
-      stationHighToLKL2.cmd()
-      )
-  );
-
-  stationHighToLKL2.done().onTrue(
-    Commands.sequence(
-      Commands.print("Arrived at Algae LK L2, moving to Station High!"),
-      lKToStationHigh.cmd()
-      )
-  );
-
-  lKToStationHigh.done().onTrue(
-    Commands.sequence(
-      Commands.print("Arrived at Station High, moving to Algae LK L2!"),
-      stationHighToLKL2.cmd()
-      )
-  );
-
-  stationHighToLKL2.done().onTrue(
-    Commands.sequence(
-      Commands.print("Arrived at Algae LK L2, moving to Station High!"),
-      lKToStationHigh.cmd()
-      )
-  );
-
-  lKToStationHigh.done().onTrue(
-    Commands.sequence(
-      Commands.print("Arrived at Station High, moving to Algae LK L2!"),
-      stationHighToLKL2.cmd()
-      )
-  );
-
-  stationHighToLKL2.done().onTrue(
-    Commands.sequence(
-      Commands.print("Arrived at Algae LK L2, moving to Station High!"),
-      lKToStationHigh.cmd()
-      )
-  );
-
-  lKToStationHigh.done().onTrue(
-    Commands.sequence(
-      Commands.print("Arrived at Station High, moving to Algae LK L2!"),
-      stationHighToLKL2.cmd()
-      )
-  );
-
-=======
 public AutoRoutine WallLKAlgaeL2L3 () {
   AutoRoutine routine = factory.newRoutine("CenterWallLKAlgaeL1");
   AutoTrajectory centerToLK = routine.trajectory("CenterWallToLK");
@@ -292,7 +209,6 @@
                     Commands.sequence(
                         // INTAKE CORAL
                         stationHighToLKL2.cmd()));       
->>>>>>> dd511278
   return routine;
 
 }
@@ -304,47 +220,16 @@
   AutoTrajectory lKToStationHigh = routine.trajectory("LKtoStationHigh");
   AutoTrajectory stationHighToLKL2 = routine.trajectory("StationHighToLKL2");
   AutoTrajectory jIToKLAlgae = routine.trajectory("JIToKLAlgae");
-<<<<<<< HEAD
-   
-  routine.active().onTrue(
-    Commands.sequence(
-      Commands.print("Performing WallLKAlgaeL2L3 Auto!"),
-      centerWallToJI.resetOdometry(),
-      centerWallToJI.cmd() 
-=======
   
     routine.active().onTrue(
       Commands.sequence(
           Commands.print("Performing WallLKAlgaeL2L3 Auto!"),
           centerWallToJI.resetOdometry(),
           centerWallToJI.cmd() 
->>>>>>> dd511278
       )
   );
   centerWallToJI.done().onTrue(
     Commands.sequence(
-<<<<<<< HEAD
-      //Placeholder; no meaning or use until Subsystem team gets their stuff done
-      Commands.print("Dealgaefied!"),
-      Commands.print("Arrived at Algae JI, moving to Algae LK!"),
-      jIToKLAlgae.cmd()
-      )
-  );
-
-  jIToKLAlgae.done().onTrue(
-    Commands.sequence(
-      //Placeholder; no meaning or use until Subsystem team gets their stuff done
-      Commands.print("Dealgaefied!"),
-      Commands.print("Arrived at Algae LK, moving to Station High!"),
-      lKToStationHigh.cmd()
-      )
-  );
-
-  lKToStationHigh.done().onTrue(
-    Commands.sequence(
-      Commands.print("Arrived at Station High, moving to Algae LK!"),
-      stationHighToLKL2.cmd()
-=======
        //SCORE CORAL L2 IJ
        jIToKLAlgae.cmd()
    )
@@ -359,10 +244,8 @@
     Commands.sequence(
        //INTAKE CORAL
         stationHighToLKL2.cmd()
->>>>>>> dd511278
-      )
-  );
-
+      )
+  );
   stationHighToLKL2.done().onTrue(
       Commands.sequence(
         //SCORE CORAL L2/3
@@ -375,44 +258,7 @@
         stationHighToLKL2.cmd()
       )
   );
-<<<<<<< HEAD
-
-  lKToStationHigh.done().onTrue(
-    Commands.sequence(
-      Commands.print("Arrived at Station High, moving to Algae LK!"),
-      stationHighToLKL2.cmd()
-      )
-  );
-
-  stationHighToLKL2.done().onTrue(
-    Commands.sequence(
-      Commands.print("Arrived at Algae LK, moving to Station High!"),
-      lKToStationHigh.cmd()
-      )
-  );
-
-  lKToStationHigh.done().onTrue(
-    Commands.sequence(
-      Commands.print("Arrived at Station High, moving to Algae LK!"),
-      stationHighToLKL2.cmd()
-      )
-  );
-
-  stationHighToLKL2.done().onTrue(
-    Commands.sequence(
-      Commands.print("Arrived at Algae LK, moving to Station High!"),
-      lKToStationHigh.cmd()
-      )
-  );
-
-  lKToStationHigh.done().onTrue(
-    Commands.sequence(
-      Commands.print("Arrived at Station High, moving to Algae LK!"),
-      stationHighToLKL2.cmd()
-      )
-  );
-
-=======
+
   stationHighToLKL2.done().onTrue(
     Commands.sequence(
         //SCORE CORAL L2/3
@@ -437,16 +283,10 @@
         stationHighToLKL2.cmd()
         )
     );
->>>>>>> dd511278
   return routine;
 
 }  
-<<<<<<< HEAD
-public AutoRoutine CenterJIProcessorHGProcessorEFProcessorAlgaeIL2 () {
-  
-=======
 public AutoRoutine CenterGHProcessorEFProcessorCDProcessorAlgaeIL2 () {
->>>>>>> dd511278
   AutoRoutine routine = factory.newRoutine("CenterJIProcessorHGProcessorEFProcessorAlgaeIL2");
 
   AutoTrajectory centerToGH = routine.trajectory("CenterToHGAlgae");
@@ -456,65 +296,10 @@
   AutoTrajectory processorScoreToEFAlgae = routine.trajectory("ProcessorScoreToEFAlgae");
   AutoTrajectory processorScoreToCDAlgae = routine.trajectory("ProcessorScoreToCD");
   
-<<<<<<< HEAD
-  routine.active().onTrue(
-    Commands.sequence(
-      Commands.print("Performing CenterJIProcessorHGProcessorEFProcessorAlgaeIL2 Auto!"),
-      centerWallToJI.resetOdometry(),
-      centerWallToJI.cmd() 
-      )
-  );
-  
-  centerWallToJI.done().onTrue(
-    Commands.sequence(
-      //Placeholder; no meaning or use until Subsystem team gets their stuff done
-      Commands.print("Dealgaefied!"),
-      Commands.print("Arrived at Algae JI, moving to Processor Score!"),
-      jIToProcessorScore.cmd() 
-      )
-  );
-
-  jIToProcessorScore.done().onTrue(
-    Commands.sequence(
-      //Placeholder; no meaning or use until Subsystem team gets their stuff done
-      Commands.print("Algae Scored!"),
-      Commands.print("Arrived at Processor Score, moving to Algae EF!"),
-      processorScoreToEFAlgae.cmd()
-      )
-  );
-
-  processorScoreToEFAlgae.done().onTrue(
-    Commands.sequence(
-      //Placeholder; no meaning or use until Subsystem team gets their stuff done
-      Commands.print("Dealgaefied!"),
-      Commands.print("Arrived at Algae EF, moving to Processor Score!"),
-      eFToProcessorScore.cmd()
-      )
-  );
-
-  eFToProcessorScore.done().onTrue(
-    Commands.sequence(
-      //Placeholder; no meaning or use until Subsystem team gets their stuff done
-      Commands.print("Algae Scored!"),
-      Commands.print("Arrived at Processor Score, moving to Algae HG!"),
-      processorScoreToHGAlgae.cmd()
-      )
-  );
-
-  processorScoreToHGAlgae.done().onTrue(
-    Commands.sequence(
-      //Placeholder; no meaning or use until Subsystem team gets their stuff done
-      Commands.print("Dealgaefied!"),
-      Commands.print("Arrived at Algae HG, moving to Processor Score!"),
-      gHToProcessorScore.cmd()
-      )
-  );
-
-=======
     routine.active().onTrue(
       Commands.sequence(
           Commands.print("Performing CenterGHProcessorEFProcessorCDProcessorAlgaeIL2 Auto!"),
-          centerWallToJI.resetOdometry(),
+          centerToGH.resetOdometry(),
           centerToGH.cmd() 
       )
   );
@@ -548,7 +333,6 @@
      //SCORE ALGAE
    )
   );
->>>>>>> dd511278
   return routine;
 
 }
@@ -566,7 +350,7 @@
       .active()
       .onTrue(
           Commands.sequence(
-              centerToLK.resetOdometry(),
+              centerToJI.resetOdometry(),
               centerToJI.cmd() // start traj
               ));
 
@@ -598,8 +382,4 @@
               ));
   return routine;
 }
-<<<<<<< HEAD
-}
-=======
-
->>>>>>> dd511278
+}
