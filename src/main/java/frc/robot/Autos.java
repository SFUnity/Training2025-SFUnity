package frc.robot;

import choreo.auto.AutoChooser;
import choreo.auto.AutoFactory;
import choreo.auto.AutoRoutine;
import choreo.auto.AutoTrajectory;
import choreo.trajectory.SwerveSample;
import choreo.trajectory.Trajectory;
import edu.wpi.first.wpilibj.DriverStation;
import edu.wpi.first.wpilibj.smartdashboard.SmartDashboard;
import edu.wpi.first.wpilibj2.command.Command;
import edu.wpi.first.wpilibj2.command.Commands;
import edu.wpi.first.wpilibj2.command.button.RobotModeTriggers;
import edu.wpi.first.wpilibj2.command.button.Trigger;
import frc.robot.subsystems.drive.Drive;
import frc.robot.util.AllianceFlipUtil;
import frc.robot.util.PoseManager;
import org.littletonrobotics.junction.Logger;
import org.littletonrobotics.junction.networktables.LoggedDashboardChooser;

public class Autos {
  private final Drive drive;
  private final PoseManager poseManager;

  private final AutoFactory factory;
  private final AutoChooser chooser;

  private final LoggedDashboardChooser<Command> nonChoreoChooser =
      new LoggedDashboardChooser<Command>("Non-Choreo Chooser");
  private static final boolean isChoreoAuto = true;

  public Autos(Drive drive, PoseManager poseManager) {
    this.drive = drive;
    this.poseManager = poseManager;

    factory =
        new AutoFactory(
            poseManager::getPose,
            poseManager::setPose,
            drive::followTrajectory,
            true,
            drive,
            (Trajectory<SwerveSample> traj, Boolean bool) -> {
              Logger.recordOutput(
                  "Drive/Choreo/Active Traj",
                  (AllianceFlipUtil.shouldFlip() ? traj.flipped() : traj).getPoses());
              Logger.recordOutput(
                  "Drive/Choreo/Current Traj End Pose",
                  traj.getFinalPose(AllianceFlipUtil.shouldFlip()).get());
              Logger.recordOutput(
                  "Drive/Choreo/Current Traj Start Pose",
                  traj.getInitialPose(AllianceFlipUtil.shouldFlip()).get());
            });


    //TODO:
    //factory
    //.bind("scoreCoral", SCORECMD())
    //.bind("RemoveAlgae", RemoveAlageCMD())

    //.bind("scoreAlgae", ScoreAlgaeCMD())

    chooser = new AutoChooser();
        // autoChooser.addCmd("Example Auto Command", this::exampleAutoCommand);
      chooser.addRoutine("WallLKAlgaeL2L3",this::WallLKAlgaeL2L3);
      chooser.addRoutine("WallJILKAlgaeL2L3",this::WallJILKAlgaeL2L3);
        // Put the auto chooser on the dashboard
       // SmartDashboard.putData(autoChooser);
      SmartDashboard.putData(chooser);
        // Schedule the selected auto during the autonomous period
        //RobotModeTriggers.autonomous().whileTrue(autoChooser.selectedCommandScheduler());
      RobotModeTriggers.autonomous().whileTrue(chooser.selectedCommandScheduler());

    if (!DriverStation.isFMSAttached()) {
      // Set up test choreo routines

      // SysID & non-choreo routines
      if (!isChoreoAuto) {
        nonChoreoChooser.addOption("Module Drive Tuning", drive.tuneModuleDrive());
        nonChoreoChooser.addOption("Module Turn Tuning", drive.tuneModuleTurn());

        // Set up SysId routines
        nonChoreoChooser.addOption(
            "Drive Wheel Radius Characterization", drive.wheelRadiusCharacterization());
        nonChoreoChooser.addOption(
            "Drive Simple FF Characterization", drive.feedforwardCharacterization());
      }
    }
  }

  /**
   * Use this to pass the autonomous command to the main {@link Robot} class.
   *
   * @return the command to run in autonomous
   */
  public Command getAutonomousCommand() {
    return isChoreoAuto ? chooser.selectedCommandScheduler() : nonChoreoChooser.get();
  }



  // Routines
public Command CenterWallLKAlgaeL1() {
    return Commands.sequence(
        factory.resetOdometry("CenterWallToLK"), //   
        // PICK UP ALGAE AND SCORE CORAL
        factory.trajectoryCmd("KLEject"), // GET RID OF ALGAE
        factory.trajectoryCmd("KLtoStationHigh"), // GO TO CORAL PICKUP
        //PICK UP CORAL
         factory.trajectoryCmd("StationHighToKLL2") // GO TO CORAL
         //PLACE CORAL
    );
}
public AutoRoutine SpamLsAuto() {

  // Options: .done() = when routine is done, AtTime("x") = run cmd on eventMarker, 
  //.active().whileTrue() =  Trigger while the trajectory is still running.

  //Triggers can be combined using logical conditions for branching autos:

  AutoRoutine routine = factory.newRoutine("CenterWallLKAlgaeL1");

  // Load the routine's trajectories
  AutoTrajectory centerToLK = routine.trajectory("CenterWallToLK");
  AutoTrajectory lKToStationHigh = routine.trajectory("KLtoStationHigh");
  AutoTrajectory stationHighToLKL2 = routine.trajectory("StationHighToKLL1");

    // When the routine begins, reset odometry and start the first trajectory 
      routine.active().onTrue(
        Commands.sequence(
            Commands.print("Started CenterWallLKAlgaeL1 Auto!"),
            centerToLK.resetOdometry(),
            centerToLK.cmd()   // start traj
        )
    );

    centerToLK.done().onTrue(
    Commands.sequence(
        Commands.print("Arrived at LK, moving to Station High"),
        lKToStationHigh.cmd()
     )
);
    lKToStationHigh.done().onTrue(
    Commands.sequence(
      Commands.print("Arrived at Station High, moving to LK L2"),
      stationHighToLKL2.cmd()
  )
);
    return routine;
}
public AutoRoutine WallLKAlgaeL2L3 () {
  AutoRoutine routine = factory.newRoutine("WallLKAlgaeL2L3");

  AutoTrajectory centerWallToLK = routine.trajectory("CenterWallToLK");
  AutoTrajectory lKToStationHigh = routine.trajectory("LKtoStationHigh");
  AutoTrajectory stationHighToLKL2 = routine.trajectory("StationHighToLKL2");
  
    
    routine.active().onTrue(
      Commands.sequence(
          Commands.print("Performing WallLKAlgaeL2L3 Auto!"),
          centerWallToLK.resetOdometry(),
          centerWallToLK.cmd() 
      )
  );
  
  centerWallToLK.done().onTrue(
  Commands.sequence(
      //Placeholder; no meaning or use until Subsystem team gets their stuff done
      Commands.print("Dealgaefied!"),
      Commands.print("Arrived at Algae LK, moving to Station High!"),
      lKToStationHigh.cmd()
   )
);

  lKToStationHigh.done().onTrue(
    Commands.sequence(
      Commands.print("Arrived at Station High, moving to Algae LK L2!"),
      stationHighToLKL2.cmd()
  )
  );
  stationHighToLKL2.done().onTrue(
    Commands.sequence(
      Commands.print("Arrived at Algae LK L2, moving to Station High!"),
      lKToStationHigh.cmd()
      )
  );

  lKToStationHigh.done().onTrue(
    Commands.sequence(
      Commands.print("Arrived at Station High, moving to Algae LK L2!"),
      stationHighToLKL2.cmd()
  )
  );
  stationHighToLKL2.done().onTrue(
    Commands.sequence(
      Commands.print("Arrived at Algae LK L2, moving to Station High!"),
      lKToStationHigh.cmd()
      )
  );
  lKToStationHigh.done().onTrue(
    Commands.sequence(
      Commands.print("Arrived at Station High, moving to Algae LK L2!"),
      stationHighToLKL2.cmd()
  )
  );
  stationHighToLKL2.done().onTrue(
    Commands.sequence(
      Commands.print("Arrived at Algae LK L2, moving to Station High!"),
      lKToStationHigh.cmd()
      )
  );

lKToStationHigh.done().onTrue(
    Commands.sequence(
      Commands.print("Arrived at Station High, moving to Algae LK L2!"),
      stationHighToLKL2.cmd()
  )
  );
  return routine;
}
public AutoRoutine WallJILKAlgaeL2L3 () {
  AutoRoutine routine = factory.newRoutine("WallJILKAlgaeL2L3");

  AutoTrajectory centerWallToJI = routine.trajectory("CenterWallToJI");
  AutoTrajectory lKToStationHigh = routine.trajectory("LKtoStationHigh");
  AutoTrajectory stationHighToLKL2 = routine.trajectory("StationHighToLKL2");
  AutoTrajectory jIToKLAlgae = routine.trajectory("JIToKLAlgae");
  
  
    
    routine.active().onTrue(
      Commands.sequence(
          Commands.print("Performing WallLKAlgaeL2L3 Auto!"),
          centerWallToJI.resetOdometry(),
          centerWallToJI.cmd() 
      )
  );
  
  centerWallToJI.done().onTrue(
  Commands.sequence(
      //Placeholder; no meaning or use until Subsystem team gets their stuff done
      Commands.print("Dealgaefied!"),
      Commands.print("Arrived at Algae JI, moving to Algae LK!"),
      jIToKLAlgae.cmd()
   )
);

  jIToKLAlgae.done().onTrue(
  Commands.sequence(
      //Placeholder; no meaning or use until Subsystem team gets their stuff done
      Commands.print("Dealgaefied!"),
      Commands.print("Arrived at Algae LK, moving to Station High!"),
      lKToStationHigh.cmd()
   )
);

for (int i = 0; i < 3; i++) {
  lKToStationHigh.done().onTrue(
    Commands.sequence(
      Commands.print("Arrived at Station High, moving to Algae LK!"),
      stationHighToLKL2.cmd()
  )
  );
  stationHighToLKL2.done().onTrue(
    Commands.sequence(
      Commands.print("Arrived at Algae LK, moving to Station High!"),
      lKToStationHigh.cmd()
      )
  );
}

lKToStationHigh.done().onTrue(
    Commands.sequence(
      Commands.print("Arrived at Station High, moving to Algae LK!"),
      stationHighToLKL2.cmd()
  )
  );
  return routine;
}  
public AutoRoutine CenterJIProcessorHGProcessorEFProcessorAlgaeIL2 () {
  AutoRoutine routine = factory.newRoutine("CenterJIProcessorHGProcessorEFProcessorAlgaeIL2");

  AutoTrajectory centerWallToJI = routine.trajectory("CenterWallToJI");
  AutoTrajectory jIToProcessorScore = routine.trajectory("JIToProcessorScore");
  AutoTrajectory gHToProcessorScore = routine.trajectory("GHToProcessorScore");
  AutoTrajectory eFToProcessorScore = routine.trajectory("EFToProcessorScore");
  AutoTrajectory processorScoreToEFAlgae = routine.trajectory("ProcessorScoreToEFAlgae");
  AutoTrajectory processorScoreToHGAlgae = routine.trajectory("ProcessorScoreToHGAlgae");
  
    
    routine.active().onTrue(
      Commands.sequence(
          Commands.print("Performing CenterJIProcessorHGProcessorEFProcessorAlgaeIL2 Auto!"),
          centerWallToJI.resetOdometry(),
          centerWallToJI.cmd() 
      )
  );
  
    centerWallToJI.done().onTrue(
      Commands.sequence(
        //Placeholder; no meaning or use until Subsystem team gets their stuff done
        Commands.print("Dealgaefied!"),
        Commands.print("Arrived at Algae JI, moving to Processor Score!"),
        jIToProcessorScore.cmd() 
    )
);

  jIToProcessorScore.done().onTrue(
  Commands.sequence(
      //Placeholder; no meaning or use until Subsystem team gets their stuff done
    Commands.print("Algae Scored!"),
      Commands.print("Arrived at Processor Score, moving to Algae EF!"),
      processorScoreToEFAlgae.cmd()
   )
);
processorScoreToEFAlgae.done().onTrue(
  Commands.sequence(
      //Placeholder; no meaning or use until Subsystem team gets their stuff done
      Commands.print("Dealgaefied!"),
      Commands.print("Arrived at Algae EF, moving to Processor Score!"),
      eFToProcessorScore.cmd()
   )
);

  eFToProcessorScore.done().onTrue(
  Commands.sequence(
      //Placeholder; no meaning or use until Subsystem team gets their stuff done
      Commands.print("Algae Scored!"),
      Commands.print("Arrived at Processor Score, moving to Algae HG!"),
      processorScoreToHGAlgae.cmd()
   )
);

processorScoreToHGAlgae.done().onTrue(
  Commands.sequence(
      //Placeholder; no meaning or use until Subsystem team gets their stuff done
      Commands.print("Dealgaefied!"),
      Commands.print("Arrived at Algae HG, moving to Processor Score!"),
      gHToProcessorScore.cmd()
   )
);


  return routine;
<<<<<<< HEAD
}
public AutoRoutine WallJIL2AlgaeL2L1() {

  AutoRoutine routine = factory.newRoutine("WallJIL2AlgaeL2L1");

  // Load the routine's trajectories
  AutoTrajectory centerToJI = routine.trajectory("CenterWallToJIAlgae");
  AutoTrajectory JIToStationHigh = routine.trajectory("JIToStationHigh");
  AutoTrajectory StationHighToJI = routine.trajectory("StationHighToJI");

  // When the routine begins, reset odometry and start the first trajectory
  routine
      .active()
      .onTrue(
          Commands.sequence(
              centerToLK.resetOdometry(),
              centerToJI.cmd() // start traj
              ));

              centerToJI.done().onTrue( // WHEN WE FINISH LAST PATH
          Commands.sequence( // RUN THESE COMMANDS IN SEQUENTIAL ORDER
              score("ji"),
              RemoveAlgae("ji"), // RUN REMOVE ALGAE CMD
              JIToStationHigh.cmd() // START NEXT PATH
              ));
      JIToStationHigh.done().onTrue(
          Commands.sequence(
            StationHighToJI.cmd()));

      StationHighToJI.done().onTrue(
         Commands.sequence(
               score("ji")
               JIToStationHigh.cmd()
                ));
                JIToStationHigh.done().onTrue(
                  Commands.sequence(
                    StationHighToJI.cmd()));
        
              StationHighToJI.done().onTrue(
                 Commands.sequence(
                       score("ji")
                       JIToStationHigh.cmd()
                        ));
  return routine;
}
}
=======
}  
// Commands
  
}
>>>>>>> f7bcbd8f
<|MERGE_RESOLUTION|>--- conflicted
+++ resolved
@@ -63,6 +63,8 @@
     chooser = new AutoChooser();
         // autoChooser.addCmd("Example Auto Command", this::exampleAutoCommand);
       chooser.addRoutine("WallLKAlgaeL2L3",this::WallLKAlgaeL2L3);
+      chooser.addRoutine("ProcessorCDAlgaeL2L3",this::ProcessorCDAlgaeL2L3);
+      chooser.addRoutine("ProcessorCDAlgaeProcessorL2L3",this::ProcessorCDAlgaeProcessorL2L3);
       chooser.addRoutine("WallJILKAlgaeL2L3",this::WallJILKAlgaeL2L3);
         // Put the auto chooser on the dashboard
        // SmartDashboard.putData(autoChooser);
@@ -125,29 +127,49 @@
   AutoTrajectory lKToStationHigh = routine.trajectory("KLtoStationHigh");
   AutoTrajectory stationHighToLKL2 = routine.trajectory("StationHighToKLL1");
 
-    // When the routine begins, reset odometry and start the first trajectory 
-      routine.active().onTrue(
-        Commands.sequence(
-            Commands.print("Started CenterWallLKAlgaeL1 Auto!"),
-            centerToLK.resetOdometry(),
-            centerToLK.cmd()   // start traj
-        )
-    );
-
-    centerToLK.done().onTrue(
-    Commands.sequence(
-        Commands.print("Arrived at LK, moving to Station High"),
-        lKToStationHigh.cmd()
-     )
-);
+    // When the routine begins, reset odometry and start the first trajectory
+    routine
+        .active()
+        .onTrue(
+            Commands.sequence(
+                centerToLK.cmd().beforeStarting(Commands.print("moving to LK")),
+                centerToLK.resetOdometry(),
+                centerToLK.cmd() // start traj
+                ));
+
+    centerToLK.done().onTrue( // WHEN WE FINISH LAST PATH
+            Commands.sequence( // RUN THESE COMMANDS IN SEQUENTIAL ORDER
+                score("lk"), // SCORE CORAL
+                 RemoveAlgae("lk"), // RUN REMOVE ALGAE CMD
+                lKToStationHigh.cmd() // START NEXT PATH
+                ));
     lKToStationHigh.done().onTrue(
-    Commands.sequence(
-      Commands.print("Arrived at Station High, moving to LK L2"),
-      stationHighToLKL2.cmd()
-  )
-);
+            Commands.sequence(
+                intake("high"),
+                stationHighToLKL2.cmd()));
+     stationHighToLKL2.done().onTrue( // WHEN WE FINISH LAST PATH
+                Commands.sequence( // RUN THESE COMMANDS IN SEQUENTIAL ORDER
+                    score("lk"), // SCORE CORAL
+                    lKToStationHigh.cmd() // START NEXT PATH
+                    ));
+     lKToStationHigh.done().onTrue(
+                Commands.sequence(
+                    intake("high"),
+                    stationHighToLKL2.cmd()));
+     stationHighToLKL2.done().onTrue( // WHEN WE FINISH LAST PATH
+                    Commands.sequence( // RUN THESE COMMANDS IN SEQUENTIAL ORDER
+                        score("lk"), // SCORE CORAL
+                        lKToStationHigh.cmd() // START NEXT PATH
+                        ));
+      lKToStationHigh.done().onTrue(
+                    Commands.sequence(
+                        intake("high"),
+                        stationHighToLKL2.cmd()));
+                    
     return routine;
 }
+
+
 public AutoRoutine WallLKAlgaeL2L3 () {
   AutoRoutine routine = factory.newRoutine("WallLKAlgaeL2L3");
 
@@ -173,6 +195,7 @@
    )
 );
 
+for (int i = 0; i < 3; i++) {
   lKToStationHigh.done().onTrue(
     Commands.sequence(
       Commands.print("Arrived at Station High, moving to Algae LK L2!"),
@@ -185,6 +208,7 @@
       lKToStationHigh.cmd()
       )
   );
+}
 
   lKToStationHigh.done().onTrue(
     Commands.sequence(
@@ -217,6 +241,7 @@
       stationHighToLKL2.cmd()
   )
   );
+}
   return routine;
 }
 public AutoRoutine WallJILKAlgaeL2L3 () {
@@ -343,7 +368,6 @@
 
 
   return routine;
-<<<<<<< HEAD
 }
 public AutoRoutine WallJIL2AlgaeL2L1() {
 
@@ -389,10 +413,4 @@
                         ));
   return routine;
 }
-}
-=======
-}  
-// Commands
-  
-}
->>>>>>> f7bcbd8f
+}\
