--- conflicted
+++ resolved
@@ -63,14 +63,9 @@
     chooser = new AutoChooser();
         // autoChooser.addCmd("Example Auto Command", this::exampleAutoCommand);
       chooser.addRoutine("WallLKAlgaeL2L3",this::WallLKAlgaeL2L3);
-<<<<<<< HEAD
       chooser.addRoutine("CenterWallL1", this::CenterWallL1);
       chooser.addRoutine("CenterGHProcessorEFProcessorCDProcessorAlgaeIL2",this::CenterGHProcessorEFProcessorCDProcessorAlgaeIL2);
       chooser.addRoutine("WallJIL2AlgaeL2L1", this::WallJIL2AlgaeL2L1);
-=======
-      chooser.addRoutine("ProcessorCDAlgaeL2L3",this::CenterGHProcessorEFProcessorCDProcessorAlgaeIL2);
-      chooser.addRoutine("ProcessorCDAlgaeProcessorL2L3",this::WallJIL2AlgaeL2L1);
->>>>>>> b76af8a3
       chooser.addRoutine("WallJILKAlgaeL2L3",this::WallJILKAlgaeL2L3);
       chooser.addRoutine("WallJILKAlgaeL2L3",this::WallJIL2AlgaeL2L1);
         // Put the auto chooser on the dashboard
