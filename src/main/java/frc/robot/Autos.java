package frc.robot;

import static edu.wpi.first.wpilibj2.command.Commands.*;
import static frc.robot.RobotCommands.*;
import static frc.robot.RobotCommands.ScoreState.Dealgify;
import static frc.robot.subsystems.elevator.ElevatorConstants.ElevatorHeight.L2;
import static frc.robot.subsystems.elevator.ElevatorConstants.ElevatorHeight.L3;

import choreo.auto.AutoChooser;
import choreo.auto.AutoFactory;
import choreo.auto.AutoRoutine;
import choreo.auto.AutoTrajectory;
import choreo.trajectory.SwerveSample;
import choreo.trajectory.Trajectory;
import edu.wpi.first.wpilibj.DriverStation;
import edu.wpi.first.wpilibj.smartdashboard.SmartDashboard;
import edu.wpi.first.wpilibj2.command.Command;
import edu.wpi.first.wpilibj2.command.Commands;
import edu.wpi.first.wpilibj2.command.button.Trigger;
import frc.robot.subsystems.carriage.Carriage;
import frc.robot.subsystems.drive.Drive;
import frc.robot.subsystems.elevator.Elevator;
import frc.robot.subsystems.funnel.Funnel;
import frc.robot.subsystems.intake.Intake;
import frc.robot.util.AllianceFlipUtil;
import frc.robot.util.AlwaysLoggedTunableNumber;
import frc.robot.util.PoseManager;
import org.littletonrobotics.junction.Logger;
import org.littletonrobotics.junction.networktables.LoggedDashboardChooser;

public class Autos {
  private final Drive drive;
  private final Carriage carriage;
  private final Elevator elevator;
  private final Intake intake;
  private final Funnel funnel;
  private final PoseManager poseManager;

  private final AutoFactory factory;
  private final AutoChooser chooser;

  private final LoggedDashboardChooser<Command> nonChoreoChooser =
      new LoggedDashboardChooser<Command>("Non-Choreo Chooser");
  private static final boolean isChoreoAuto = true;

  private int coralOnL3 = 0;
  private int coralOnL2 = 0;
  private final AlwaysLoggedTunableNumber delayAfterAlgaeIntake =
      new AlwaysLoggedTunableNumber("delayAfterAlgaeIntake", 0);
  private final AlwaysLoggedTunableNumber delayBeforeMoving =
      new AlwaysLoggedTunableNumber("delayBeforeMoving", 3);

  public Autos(
      Drive drive,
      Carriage carriage,
      Elevator elevator,
      Intake intake,
      Funnel funnel,
      PoseManager poseManager) {
    this.drive = drive;
    this.carriage = carriage;
    this.elevator = elevator;
    this.intake = intake;
    this.funnel = funnel;
    this.poseManager = poseManager;

    factory =
        new AutoFactory(
            poseManager::getPose,
            poseManager::setPose,
            drive::followTrajectory,
            true,
            drive,
            (Trajectory<SwerveSample> traj, Boolean bool) -> {
              Logger.recordOutput(
                  "Drive/Choreo/Active Traj",
                  (AllianceFlipUtil.shouldFlip() ? traj.flipped() : traj).getPoses());
              Logger.recordOutput(
                  "Drive/Choreo/Current Traj End Pose",
                  traj.getFinalPose(AllianceFlipUtil.shouldFlip()).get());
              Logger.recordOutput(
                  "Drive/Choreo/Current Traj Start Pose",
                  traj.getInitialPose(AllianceFlipUtil.shouldFlip()).get());
            });

    /* Set up main choreo routines */
    chooser = new AutoChooser();
    // chooser.addRoutine("Example Auto Routine", this::exampleAutoRoutine);
    chooser.addRoutine("WallLKAlgaeL2L3", this::WallLKAlgaeL2L3);
    chooser.addRoutine("ProcessorCDAlgaeL2L3", this::CenterCDAlgaeL2L3);
    chooser.addRoutine("L3Only", this::L3Only);
    chooser.addRoutine("CenterGHAlgaeToProcessorL3", this::GHAlgaeToProcessorL3);

    if (!DriverStation.isFMSAttached()) {
      // Set up test choreo routines
      chooser.addRoutine("StraightLine", this::StraightLine);
      chooser.addRoutine("Spin", this::Spin);
      chooser.addRoutine("chaos", this::chaos);

      // SysID & non-choreo routines
      if (!isChoreoAuto) {
        nonChoreoChooser.addOption("Module Turn Tuning", drive.tuneModuleTurn());
        nonChoreoChooser.addOption("Module Drive Tuning", drive.tuneModuleDrive());

        // Set up SysId routines
        nonChoreoChooser.addOption(
            "Drive Wheel Radius Characterization", drive.wheelRadiusCharacterization());
        nonChoreoChooser.addOption(
            "Drive Simple FF Characterization", drive.feedforwardCharacterization());
      }
    }

    SmartDashboard.putData("Choreo Chooser", chooser);
  }

  /**
   * Use this to pass the autonomous command to the main {@link Robot} class.
   *
   * @return the command to run in autonomous
   */
  public Command getAutonomousCommand() {
    return isChoreoAuto ? chooser.selectedCommandScheduler() : nonChoreoChooser.get();
  }

  // Options: .done() = when routine is done, AtTime("x") = run cmd on eventMarker,
  // .active().whileTrue() =  Trigger while the trajectory is still running.
  // Routines

  private AutoRoutine WallLKAlgaeL2L3() {
    AutoRoutine routine = factory.newRoutine("WallLKAlgaeL2L3");
    AutoTrajectory CenterWToJ = routine.trajectory("CenterWToJ");
    AutoTrajectory JToStationHigh = routine.trajectory("JToStationHigh");
    AutoTrajectory LToDealgify = routine.trajectory("LToDealgify");
    AutoTrajectory KLAlgaeToStationHigh = routine.trajectory("KLAlgaeToStationHigh");
    AutoTrajectory StationHighToK = routine.trajectory("StationHighToK");
    AutoTrajectory KToStationHigh = routine.trajectory("KToStationHigh");
    AutoTrajectory StationHighToL = routine.trajectory("StationHighToL");
    AutoTrajectory LToStationHigh = routine.trajectory("LToStationHigh");

    return StandardCoralAuto(
        routine,
        CenterWToJ,
        JToStationHigh,
        LToDealgify,
        KLAlgaeToStationHigh,
        StationHighToK,
        KToStationHigh,
        StationHighToL,
        LToStationHigh);
  }

  private AutoRoutine CenterCDAlgaeL2L3() {
    AutoRoutine routine = factory.newRoutine("CenterCDAlgaeL2L3");
    AutoTrajectory CenterWToJ = routine.trajectory("CenterPToE");
    AutoTrajectory JToStationHigh = routine.trajectory("EToStationLow");
    AutoTrajectory LToDealgify = routine.trajectory("CToDealgify");
    AutoTrajectory KLAlgaeToStationHigh = routine.trajectory("CDToStationLow");
    AutoTrajectory StationHighToK = routine.trajectory("StationLowToD");
    AutoTrajectory KToStationHigh = routine.trajectory("DToStationLow");
    AutoTrajectory StationHighToL = routine.trajectory("StationLowToC");
    AutoTrajectory LToStationHigh = routine.trajectory("CToStationLow");

    return StandardCoralAuto(
        routine,
        CenterWToJ,
        JToStationHigh,
        LToDealgify,
        KLAlgaeToStationHigh,
        StationHighToK,
        KToStationHigh,
        StationHighToL,
        LToStationHigh);
  }

  private AutoRoutine StandardCoralAuto(
      AutoRoutine routine,
      AutoTrajectory CenterWToJ,
      AutoTrajectory JToStationHigh,
      AutoTrajectory LToDealgify,
      AutoTrajectory KLAlgaeToStationHigh,
      AutoTrajectory StationHighToK,
      AutoTrajectory KToStationHigh,
      AutoTrajectory StationHighToL,
      AutoTrajectory LToStationHigh) {

    // Intake when near station
    new Trigger(() -> poseManager.nearStation(1))
        .whileTrue(RobotCommands.lowLevelCoralIntake(carriage, funnel));

    // When the routine begins, reset odometry and start the first trajectory
    routine
        .active()
        .onTrue(
            CenterWToJ.resetOdometry()
                .andThen(
                    CenterWToJ.cmd()
                        .alongWith(
                            runOnce(
                                () -> {
                                  coralOnL3 = 0;
                                  coralOnL2 = 0;
                                })))
                .withName("ResetOdometryAndStartFirstTrajectory"));
    CenterWToJ.active()
        .onTrue(
            elevator
                .request(L2)
                .andThen(
                    scoreCoral(
                        elevator,
                        carriage,
                        poseManager,
                        () -> CenterWToJ.getFinalPose().get(),
                        CenterWToJ.active().negate()))
                .withName("ScoreCoralOnL3"));
    CenterWToJ.done()
        .onTrue(
            waitUntil(() -> !carriage.coralHeld())
                .andThen(JToStationHigh.cmd().asProxy())
                .withName("DealgifyThenGoToStationHigh"));
    JToStationHigh.done()
        .onTrue(waitUntil(carriage::coralHeld).andThen(StationHighToL.cmd().asProxy()));
    StationHighToL.active()
        .and(carriage::fullCoralHeld)
        .and(() -> coralOnL3 < 1)
        .onTrue(
            // Score coral on L3
            elevator
                .request(L3)
                .andThen(
                    scoreCoral(
                        elevator,
                        carriage,
                        poseManager,
                        () -> StationHighToL.getFinalPose().get(),
<<<<<<< HEAD
                        StationHighToL.active().negate()))
                .withName("ScoreCoralOnL3"));
    StationHighToL.done()
        .onTrue(
            waitUntil(() -> !carriage.coralHeld())
                .andThen(
                    KLAlgaeToStationHigh.cmd()
                        .asProxy()
                        .alongWith(
                            runOnce(
                                () -> {
                                  coralOnL3 = 1;
                                  coralOnL2 = 0;
                                })))
                .withName("DealgifyThenGoToStationHigh"));

    // Eject algae while driving
    KLAlgaeToStationHigh.atTime("EjectAlgae").onTrue(carriage.ejectAlgae());
=======
                        StationHighToL.active().negate()),
                    runOnce(
                        () -> {
                          coralOnL3 = 1;
                          coralOnL2 = 0;
                        }))
                .withName("ScoreCoralOnL3"));
>>>>>>> 7b109185

    // Drive back from the station to our next scoring location
    // We're intaking coral with a trigger in Robot.java so we don't need to do it here
    KLAlgaeToStationHigh.done()
        .or(KToStationHigh.done())
        .or(LToStationHigh.done())
        .onTrue(
            waitUntil(carriage::coralHeld)
                .andThen(
                    either(
                        StationHighToL.cmd(),
                        StationHighToK.cmd(),
                        () -> (coralOnL2 + coralOnL3) % 2 == 0) // Alternate K and L
                    )
                .withName("StationToScore"));

    StationHighToK.active()
        .and(carriage::fullCoralHeld)
        .and(() -> poseManager.getDistanceTo(StationHighToK.getFinalPose().get()) < 1)
        .onTrue(
            either(
                    elevator.request(L2).finallyDo(() -> coralOnL2 += 1),
                    elevator.request(L3).finallyDo(() -> coralOnL3 += 1),
                    () -> coralOnL3 >= 2)
                .andThen(
                    scoreCoral(
                        elevator,
                        carriage,
                        poseManager,
                        () -> StationHighToK.getFinalPose().get(),
                        StationHighToK.active().negate()))
                .withName("ScoreOnK"));

    StationHighToK.done()
        .onTrue(
            waitUntil(() -> !carriage.coralHeld())
                .andThen(KToStationHigh.cmd())
                .withName("KToStationHigh"));

    StationHighToL.active()
        .and(carriage::fullCoralHeld)
        .and(() -> coralOnL3 >= 1)
        .and(() -> poseManager.getDistanceTo(StationHighToL.getFinalPose().get()) < 1)
        .onTrue(
            either(
                    elevator.request(L2).finallyDo(() -> coralOnL2 += 1),
                    elevator.request(L3).finallyDo(() -> coralOnL3 += 1),
                    () -> coralOnL3 >= 2)
                .andThen(
                    scoreCoral(
                        elevator,
                        carriage,
                        poseManager,
                        () -> StationHighToL.getFinalPose().get(),
                        StationHighToL.active().negate()))
                .withName("ScoreOnL"));

    StationHighToL.done()
        .onTrue(
            waitUntil(() -> !carriage.coralHeld())
                .andThen(LToStationHigh.cmd())
                .withName("LToStationHigh"));

    // Logging
    routine
        .active()
        .whileTrue(
            run(
                () -> {
                  Logger.recordOutput("Drive/Choreo/CoralOnL3", coralOnL3);
                  Logger.recordOutput("Drive/Choreo/CoralOnL2", coralOnL2);
                }));

    return routine;
  }

  private AutoRoutine GHAlgaeToProcessorL3() {

    AutoRoutine routine = factory.newRoutine("GHAlgaeToProcessorL3");

    AutoTrajectory CenterWallToHG = routine.trajectory("CenterToHGAlgae");
    AutoTrajectory HToDealgify = routine.trajectory("HToDealgify");
    AutoTrajectory GHToProcessorScore = routine.trajectory("GHToProcessorScore");

    // When the routine begins, reset odometry and start the first trajectory
    routine
        .active()
        .onTrue(
            CenterWallToHG.resetOdometry()
                .andThen(waitSeconds(delayBeforeMoving.get()), CenterWallToHG.cmd().asProxy())
                .withName("ResetOdometryAndStartFirstTrajectory"));
    CenterWallToHG.active()
        .onTrue(
            // Score coral on L3
            elevator
                .request(L3)
                .andThen(
                    scoreCoral(
                        elevator,
                        carriage,
                        poseManager,
                        () -> CenterWallToHG.getFinalPose().get(),
                        CenterWallToHG.active().negate()),
                    runOnce(() -> scoreState = Dealgify),
                    HToDealgify.cmd().andThen(drive.driveIntoWall()).asProxy(),
                    dealgify(
                        elevator,
                        carriage,
                        poseManager,
                        () -> CenterWallToHG.getFinalPose().get(),
                        CenterWallToHG.active().negate()))
                .withName("ScoreCoralOnL3"));
    HToDealgify.done()
        .onTrue(
            waitUntil(carriage::algaeHeld)
                .andThen(
                    Commands.waitSeconds(delayAfterAlgaeIntake.get()),
                    GHToProcessorScore.cmd().asProxy())
                .withName("ScoreProcessor"));
    GHToProcessorScore.done()
        .onTrue(
            scoreProcessorOrL1(
                carriage,
                intake,
                elevator,
                poseManager,
                true,
                GHToProcessorScore.active().negate()));

    return routine;
  }

  private AutoRoutine StraightLine() {

    AutoRoutine routine = factory.newRoutine("StraightLine");

    AutoTrajectory StraightLine = routine.trajectory("StraightLine");

    routine.active().onTrue(StraightLine.resetOdometry().andThen(StraightLine.cmd()));

    return routine;
  }

  private AutoRoutine Spin() {

    AutoRoutine routine = factory.newRoutine("Spin");

    AutoTrajectory Spin = routine.trajectory("Spin");

    routine.active().onTrue(Spin.resetOdometry().andThen(Spin.cmd()));

    return routine;
  }

  public AutoRoutine L3Only() {
    AutoRoutine routine = factory.newRoutine("L3Only");
    AutoTrajectory CenterProcessorToCDAlgae = routine.trajectory("CenterProcessorToCDAlgae");
    AutoTrajectory CDToStationLow = routine.trajectory("CDToStationLow");
    AutoTrajectory StationLowToC = routine.trajectory("StationLowToC");
    AutoTrajectory CToStationLow = routine.trajectory("CToStationLow");
    AutoTrajectory StationLowToD = routine.trajectory("StationLowToD");
    AutoTrajectory DToStationLow = routine.trajectory("DToStationLow");

    // When the routine begins, reset odometry and start the first trajectory
    routine
        .active()
        .onTrue(
            CenterProcessorToCDAlgae.resetOdometry()
                .andThen(CenterProcessorToCDAlgae.cmd())
                .withName("ResetOdometryAndStartFirstTrajectory"));
    CenterProcessorToCDAlgae.active()
        .onTrue(
            // Score coral on L3
            elevator
                .request(L3)
                .andThen(
                    scoreCoral(
                        elevator,
                        carriage,
                        poseManager,
                        () -> CenterProcessorToCDAlgae.getFinalPose().get(),
                        CenterProcessorToCDAlgae.done()),
                    runOnce(() -> scoreState = Dealgify),
                    dealgify(
                        elevator,
                        carriage,
                        poseManager,
                        () -> CenterProcessorToCDAlgae.getFinalPose().get(),
                        CenterProcessorToCDAlgae.done()))
                .withName("ScoreCoralOnL3"));
    CenterProcessorToCDAlgae.done()
        .onTrue(
            waitUntil(() -> carriage.algaeHeld())
                .andThen(
                    // Start next path once algae is held
                    CDToStationLow.cmd())
                .withName("DealgifyThenGoToStationHigh"));

    // Eject algae while driving
    CDToStationLow.atTime("EjectAlgae1").onTrue(carriage.ejectAlgae());

    // Drive back from the station to our next scoring location
    // We're intaking coral with a trigger in Robot.java so we don't need to do it here
    CDToStationLow.done()
        .onTrue(
            waitUntil(() -> carriage.coralHeld())
                .andThen(StationLowToC.cmd().alongWith(elevator.request(L3))));
    StationLowToC.done()
        .onTrue(
            scoreCoral(
                elevator,
                carriage,
                poseManager,
                () -> StationLowToC.getFinalPose().get(),
                StationLowToC.done()));
    StationLowToC.done()
        .onTrue(waitUntil(() -> !carriage.coralHeld()).andThen(CToStationLow.cmd()));
    CToStationLow.done()
        .onTrue(
            waitUntil(() -> carriage.coralHeld())
                .andThen(StationLowToD.cmd().alongWith(elevator.request(L3))));
    StationLowToD.done()
        .onTrue(
            scoreCoral(
                elevator,
                carriage,
                poseManager,
                () -> StationLowToD.getFinalPose().get(),
                StationLowToD.done()));
    StationLowToD.done()
        .onTrue(
            waitUntil(() -> !carriage.coralHeld())
                .andThen(DToStationLow.cmd().alongWith(elevator.request(L3))));
    DToStationLow.done().onTrue(waitUntil(() -> carriage.coralHeld()));

    return routine;
  }

  // Do not mess with this :
  private AutoRoutine chaos() {
    AutoRoutine routine = factory.newRoutine("chaos");

    AutoTrajectory chaos = routine.trajectory("chaos");
    routine.active().onTrue(chaos.resetOdometry().andThen(chaos.cmd()));
    return routine;
  }
}<|MERGE_RESOLUTION|>--- conflicted
+++ resolved
@@ -233,26 +233,6 @@
                         carriage,
                         poseManager,
                         () -> StationHighToL.getFinalPose().get(),
-<<<<<<< HEAD
-                        StationHighToL.active().negate()))
-                .withName("ScoreCoralOnL3"));
-    StationHighToL.done()
-        .onTrue(
-            waitUntil(() -> !carriage.coralHeld())
-                .andThen(
-                    KLAlgaeToStationHigh.cmd()
-                        .asProxy()
-                        .alongWith(
-                            runOnce(
-                                () -> {
-                                  coralOnL3 = 1;
-                                  coralOnL2 = 0;
-                                })))
-                .withName("DealgifyThenGoToStationHigh"));
-
-    // Eject algae while driving
-    KLAlgaeToStationHigh.atTime("EjectAlgae").onTrue(carriage.ejectAlgae());
-=======
                         StationHighToL.active().negate()),
                     runOnce(
                         () -> {
@@ -260,7 +240,6 @@
                           coralOnL2 = 0;
                         }))
                 .withName("ScoreCoralOnL3"));
->>>>>>> 7b109185
 
     // Drive back from the station to our next scoring location
     // We're intaking coral with a trigger in Robot.java so we don't need to do it here
